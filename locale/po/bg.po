
msgid ""
msgstr ""
<<<<<<< HEAD
"Project-Id-Version: Blender 4.5.0 Alpha (b'ba454989554a')\n"
"Report-Msgid-Bugs-To: \n"
"POT-Creation-Date: 2025-05-26 07:36+0000\n"
=======
"Project-Id-Version: Blender 4.5.0 Alpha (b'e91e8eef41aa')\n"
"Report-Msgid-Bugs-To: \n"
"POT-Creation-Date: 2025-06-03 09:10+0000\n"
>>>>>>> 5898c1b9
"PO-Revision-Date: 2025-04-14 08:10+0000\n"
"Last-Translator: Gilberto Rodrigues <gilbertorodrigues@outlook.com>\n"
"Language-Team: Bulgarian <https://translate.blender.org/projects/blender-ui/ui/bg/>\n"
"Language: bg\n"
"MIME-Version: 1.0\n"
"Content-Type: text/plain; charset=UTF-8\n"
"Content-Transfer-Encoding: 8bit\n"
"Plural-Forms: nplurals=2; plural=n != 1;\n"
"X-Generator: Weblate 5.10.1\n"
"X-Poedit-Bookmarks: 4082,-1,-1,-1,-1,-1,-1,-1,-1,-1"


msgid "Shader AOV"
msgstr "Шейдър ПИП"


msgid "Valid"
msgstr "Валидно"


msgid "Is the name of the AOV conflicting"
msgstr "Конфликтно ли е името на ПИП"


msgid "Name"
msgstr "Име"


msgid "Name of the AOV"
msgstr "Име на ПИП"


msgid "Type"
msgstr "Тип"


msgid "Data type of the AOV"
msgstr "Тип данни на ПИП"


msgid "Color"
msgstr "Цвят"


msgid "Value"
msgstr "Стойност"


msgid "List of AOVs"
msgstr "Лист на ПИП-ове"


msgid "Collection of AOVs"
msgstr "Колекция на ПИП-ове"


msgid "Channels"
msgstr "Канали"


msgid "Default Colors"
msgstr "Цветове по подразбиране"


msgid "Mute"
msgstr "Загл"


msgid "Select"
msgstr "Избор"


msgid "Module"
msgstr "Модул"


msgid "On"
msgstr "Върху"


msgid "Always"
msgstr "Винаги"


msgid "Center"
msgstr "Център"


msgid "Bottom"
msgstr "Дъно"


msgid "Action"
msgstr "Действие"


msgid "Replace"
msgstr "Замени"


msgid "Add"
msgstr "Добави"


msgid "Subtract"
msgstr "Основа"


msgid "Multiply"
msgstr "Умножение"


msgid "Nothing"
msgstr "Нищо"


msgid "Hold"
msgstr "Задържане"


msgid "Empty"
msgstr "Празно"


msgid "Node Editor"
msgstr "Възлов Редактор"


msgid "Info"
msgstr "Информация"


msgid "Author"
msgstr "Автор"


msgid "Custom"
msgstr "Потребителски"


msgid "Space Type"
msgstr "Тип на Пространството"


msgid "Point"
msgstr "Точка"


msgid "Layer"
msgstr "Слой"


msgid "Extend"
msgstr "Разширяване"


msgid "Object"
msgstr "Обект"


msgid "Emit"
msgstr "Излч."


msgid "Clear"
msgstr "Изчистване"


msgid "Hide"
msgstr "Скриване"


msgid "Tilt"
msgstr "Наклон"


msgid "Cache Files"
msgstr "Кешови файлове"


msgid "Palettes"
msgstr "Палитри"


msgid "Palette data-blocks"
msgstr "Блокове данни на палитрите"


msgid "Particles"
msgstr "Частици"


msgid "Particle data-blocks"
msgstr "Блокове данни на частиците"


msgid "Scenes"
msgstr "Сцени"


msgid "Scene data-blocks"
msgstr "Блокове данни на сцената"


msgid "Screens"
msgstr "Екрани"


msgid "Screen data-blocks"
msgstr "Блокове данни на екраните"


msgid "Sounds"
msgstr "Звуци"


msgid "Sound data-blocks"
msgstr "Блокове данни на звуците"


msgid "Speakers"
msgstr "Високоговорители"


msgid "Speaker data-blocks"
msgstr "Блокове данни на високоговорителите"


msgid "Texts"
msgstr "Текстове"


msgid "Text data-blocks"
msgstr "Блокове данни на текстовете"


msgid "Textures"
msgstr "Текстури"


msgid "Texture data-blocks"
msgstr "Блокове данни на текстурите"


msgid "Automatically pack all external data into .blend file"
msgstr "Автоматично опаковане на всички външни данни в .blend файл"


msgid "Version"
msgstr "Версия"


msgid "File format version the .blend file was saved with"
msgstr "Версия на файлов формат, в който .blend файла е бил запазен"


msgid "Volumes"
msgstr "Обеми"


msgid "Volume data-blocks"
msgstr "Блокове данни на обемите"


msgid "Window Managers"
msgstr "Оправители на прозорци"


msgid "Window manager data-blocks"
msgstr "Блокове данни на оправителите на прозорци"


msgid "Workspaces"
msgstr "Работни пространства"


msgid "Workspace data-blocks"
msgstr "Блокове данни на работните пространства"


msgid "Worlds"
msgstr "Светове"


msgid "World data-blocks"
msgstr "Блокове данни на световете"


msgid "Main Actions"
msgstr "Главни действия"


msgid "Collection of actions"
msgstr "Колекция от действия"


msgid "Main Brushes"
msgstr "Главни четки"


msgid "Collection of brushes"
msgstr "Колекция от четки"


msgid "Main Cache Files"
msgstr "Главни кешови файлове"


msgid "Collection of cache files"
msgstr "Колекция от кешови файлове"


msgid "Main Cameras"
msgstr "Главни камери"


msgid "Collection of cameras"
msgstr "Колекция от камери"


msgid "Main Collections"
msgstr "Главни колекции"


msgid "Collection of collections"
msgstr "Колекция от колекции"


msgid "Main Curves"
msgstr "Главни криви"


msgid "Collection of curves"
msgstr "Колекция от криви"


msgid "Main Fonts"
msgstr "Главни шрифтове"


msgid "Collection of fonts"
msgstr "Колекция от шрифтове"


msgid "Main Annotations"
msgstr "Главни анотации"


msgid "Collection of annotations"
msgstr "Колекция от анотации"


msgid "Main Images"
msgstr "Главни изображения"


msgid "Collection of images"
msgstr "Колекция от изображения"


msgid "Main Lattices"
msgstr "Главни решетки"


msgid "Collection of lattices"
msgstr "Колекция от решетки"


msgid "Main Libraries"
msgstr "Главни библиотеки"


msgid "Collection of libraries"
msgstr "Колекция от библиотеки"


msgid "Main Lights"
msgstr "Главни източници на светлина"


msgid "Collection of lights"
msgstr "Колекция от източници на светлина"


msgid "Main Line Styles"
msgstr "Главни стилове на линия"


msgid "Collection of line styles"
msgstr "Колекция от стилове на линия"


msgid "Main Masks"
msgstr "Главни маски"


msgid "Collection of masks"
msgstr "Колекция от маски"


msgid "Main Materials"
msgstr "Главни материали"


msgid "Collection of materials"
msgstr "Колекция от материали"


msgid "Main Palettes"
msgstr "Главни палитри"


msgid "Collection of palettes"
msgstr "Колекция от палитри"


msgid "Main Particle Settings"
msgstr "Главни настройки на частиците"


msgid "Collection of particle settings"
msgstr "Колекция от настройки на частиците"


msgid "Main Scenes"
msgstr "Главни сцени"


msgid "Collection of scenes"
msgstr "Колекция от сцени"


msgid "Main Screens"
msgstr "Главни екрани"


msgid "Collection of screens"
msgstr "Колекция от екрани"


msgid "Main Sounds"
msgstr "Главни звуци"


msgid "Collection of sounds"
msgstr "Колекция от звуци"


msgid "Main Speakers"
msgstr "Главни високоговорители"


msgid "Collection of speakers"
msgstr "Колекция от високоговорители"


msgid "Main Texts"
msgstr "Главни текстове"


msgid "Collection of texts"
msgstr "Колекция от текстове"


msgid "Main Textures"
msgstr "Главни текстури"


msgid "Collection of textures"
msgstr "Колекция от текстури"


msgid "Main Volumes"
msgstr "Главни обеми"


msgid "Collection of volumes"
msgstr "Колекция от обеми"


msgid "Main Window Managers"
msgstr "Главни оправители на прозорци"


msgid "Collection of window managers"
msgstr "Колекция от оправители на прозорци"


msgid "Main Workspaces"
msgstr "Главни работни пространства"


msgid "Collection of workspaces"
msgstr "Колекция от работни пространства"


msgid "Main Worlds"
msgstr "Главни светове"


msgid "Collection of worlds"
msgstr "Колекция от светове"


msgid "Blendfile Import Context"
msgstr "Контекст за внасяне на Blend файл"


msgid "Options for this blendfile import operation"
msgstr "Опции за тази внасяща Blendфайл операция"


msgid "Only link data, instead of appending it"
msgstr "Единствено обвържи данните без да се добавят"


msgid "Current stage of the import process"
msgstr "Настоящ етап на процеса на внасяне"


msgid "ID type of the item"
msgstr "ID тип на артикула"


msgid "Import Info"
msgstr "Информация за внасянето"


msgid "Various status info about an item after it has been imported"
msgstr "Различна информация за състоянието на артикул след внасянето му"


msgid "ID name of the item"
msgstr "ID име на артикула"


msgid "Speed"
msgstr "Скорст"


msgid "Volume"
msgstr "Обем"


msgid "Wire"
msgstr "Мрежа"


msgid "Parent"
msgstr "Родителска"


msgid "Deform"
msgstr "Деформиране"


msgid "Index"
msgstr "Индекс"


msgid "Material"
msgstr "Материал"


msgid "All"
msgstr "Всички"


msgid "Thickness"
msgstr "Дебелина"


msgid "Active Layer"
msgstr "Активен Слой"


msgid "Fill"
msgstr "Запълни"


msgid "Crop"
msgstr "Отрязване"


msgid "Image"
msgstr "Изображение"


msgid "Left"
msgstr "Ляво"


msgid "Default Goal (vertex target position) value, when no Vertex Group used"
msgstr "Стойност за цел (целево положение на върховете) по подразбиране, когато не се използва група върхове"


msgid "Goal (vertex target position) friction"
msgstr "Триене на целта (целево положение на групата върхове)"


msgid "Goal maximum, vertex group weights are scaled to match this range"
msgstr "Максимум·на·целта,·теглата·на·групите·върхове·се·мащабират·до·съвпадане·с·този·интервал"


msgid "Goal minimum, vertex group weights are scaled to match this range"
msgstr "Минимум на целта, теглата на групите върхове се мащабират до съвпадане с този интервал"


msgid "Goal (vertex target position) spring stiffness"
msgstr "Цел (целева позиция на върха) твърдост на отскачане"


msgid "Quality"
msgstr "Качество"


msgid "Amount of damping during particle collision"
msgstr "Сила на овлажняването при сблъсъка на частиците"


msgid "Random variation of damping"
msgstr "Произволно променяне на овлажняването"


msgid "Chance that the particle will pass through the mesh"
msgstr "Шанс частицата да мине през меша"


msgid "Outer face thickness"
msgstr "Плътност на външното лице"


msgid "Gamma"
msgstr "Гама"


msgid "Mix"
msgstr "Смесване"


msgid "Screen"
msgstr "Екран"


msgid "Difference"
msgstr "Разлика"


msgid "Divide"
msgstr "Делене"


msgid "RGB"
msgstr "ЧЗС"


msgid "Clockwise"
msgstr "По часовника"


msgid "Alpha"
msgstr "Запълненост"


msgid "Output"
msgstr "Получен"


msgid "Input"
msgstr "Вход"


msgid "Armature"
msgstr "Арматура"


msgid "Floor"
msgstr "Под"


msgid "Camera"
msgstr "Камера"


msgid "Front"
msgstr "Отпред"


msgid "Back"
msgstr "Гръб"


msgid "Poly"
msgstr "Поли"


msgid "Split"
msgstr "Разделяне"


msgid "Plane"
msgstr "Равнина"


msgid "View"
msgstr "Изглед"


msgid "Render"
msgstr "Генериране"


msgid "Scene"
msgstr "Сцена"


msgid "Driver type"
msgstr "Водач тип"


msgid "Variables"
msgstr "Променливи"


msgid "Factor"
msgstr "Фактор"


msgid "Texture"
msgstr "Текстура"


msgid "Format"
msgstr "Фoрмат"


msgid "Force"
msgstr "Сила"


msgid "Harmonic"
msgstr "Хармоничен"


msgid "Lennard-Jones"
msgstr "Lennard-Jones"


msgid "Magnetic"
msgstr "Магнитен"


msgid "Wind"
msgstr "Вятър"


msgid "Identifier"
msgstr "Идентификатор"


msgid "User Defined"
msgstr "Потребителски"


msgid "Additive"
msgstr "Натрупващо се"


msgid "Maximum distance for the field to work"
msgstr "Максимално разстояние за работа на полето"


msgid "Cone"
msgstr "Конус"


msgid "Tube"
msgstr "Тръба"


msgid "Axis"
msgstr "Ос"


msgid "Inflow"
msgstr "Приток"


msgid "Noise"
msgstr "Шум"


msgid "Based on distance/falloff it adds a portion of the entire path"
msgstr "Базирано на разстояние/отслабване, добавя част на целия път"


msgid "Use a maximum distance for the field to work"
msgstr "Използване на максимално разстояние за работа на полето"


msgid "Save"
msgstr "Запази"


msgid "Relative Path"
msgstr "Относителна пътека"


msgid "Sort"
msgstr "Сортирай"


msgid "Link"
msgstr "Връзка"


msgid "Append"
msgstr "Добави"


msgid "End"
msgstr "Край"


msgid "Smoke"
msgstr "Пушек"


msgid "Fluid"
msgstr "Флуид"


msgid "Obstacle"
msgstr "Препятствие"


msgid "Outflow"
msgstr "Отток"


msgid "Delete"
msgstr "Изтриване"


msgid "Collision"
msgstr "Противоречия"


msgid "Density"
msgstr "Плътност"


msgid "Collection"
msgstr "Колекция"


msgid "Exclusive"
msgstr "Изключващ"


msgid "Line Style"
msgstr "Стил на линията"


msgid "Frames"
msgstr "Кадри"


msgid "Onion Skinning"
msgstr "Onion Skinning"


msgid "Grid"
msgstr "Мрежа"


msgid "Region Type"
msgstr "Тип на Региона"


msgid "Library"
msgstr "Библиотека"


msgid "Layers"
msgstr "Слоеве"


msgid "Box"
msgstr "Кутия"


msgid "Dynamic"
msgstr "Динамика"


msgid "Draw"
msgstr "Изчертаване"


msgid "Smear"
msgstr "Мажа"


msgid "Brush"
msgstr "Четка"


msgid "Perspective"
msgstr "Перспектива"


msgid "Orthographic"
msgstr "Ортографиране"


msgid "Extrude"
msgstr "Изтегляне"


msgid "Font"
msgstr "Шрифт"


msgid "Small Caps"
msgstr "Малки Главни"


msgid "Square"
msgstr "Квадр"


msgid "Min"
msgstr "Мин"


msgid "Max"
msgstr "Макс"


msgid "Render polygon transparent, depending on alpha channel of the texture"
msgstr "Генериране на полигона като прозрачен, според канала за запълненост на текстурата"


msgid "Cube"
msgstr "Куб"


msgid "Cloth"
msgstr "Тъкан"


msgid "Pattern"
msgstr "Модел"


msgid "Sculpt"
msgstr "Скулпт"


msgid "Tool"
msgstr "Прибор"


msgid "Mesh"
msgstr "Меш"


msgid "Constraints"
msgstr "Ограничители"


msgid "Cylinder"
msgstr "Цилиндър"


msgid "Solid"
msgstr "Солиден"


msgid "Lattice"
msgstr "Решетка"


msgid "Pose"
msgstr "Поза"


msgid "Particle"
msgstr "Частица"


msgid "Halo"
msgstr "Сияние"


msgid "Unborn"
msgstr "Неродени"


msgid "3D Cursor"
msgstr "3D Курсор"


msgid "Sound"
msgstr "Звук"


msgid "Blend"
msgstr "Смесване"


msgid "Soft"
msgstr "Мек"


msgid "Hard"
msgstr "Остр"


msgid "Area"
msgstr "Площ"


msgid "Window Manager"
msgstr "Управител на прозорците"


msgid "Themes"
msgstr "Теми"


msgid "Workspace"
msgstr "Работно пространство"


msgid "Mist"
msgstr "Мъгла"


msgid "IK Solver"
msgstr "ИК решение"


msgid "Images are saved with RGB (color) data"
msgstr "Изображенията се запазват с ЧЗС (цветни) данни"


msgid "RGBA"
msgstr "ЧЗСП"


msgid "Images are saved with RGB and Alpha data (if supported)"
msgstr "Изображенията се запазват с данни за ЧЗС и Прозрачност (ако се поддържа)"


msgid "Codec"
msgstr "Кодек"


msgid "Key Configuration"
msgstr "Клавишна настройка"


msgid "Name of the key configuration"
msgstr "Име на клавишната настройка"


msgid "Key Map"
msgstr "Клавишна Карта"


msgid "Owner"
msgstr "Собственик"


msgid "Name of the key map"
msgstr "Име на клавишната карта"


msgid "Key Map Item"
msgstr "Артикул"


msgid "Item in a Key Map"
msgstr "Артикул в Клавишна Карта"


msgid "Activate or deactivate item"
msgstr "Активирай или деактивирай атикула"


msgid "Alt key pressed"
msgstr "Натиснат клавиш ALT"


msgid "Any"
msgstr "Всеки"


msgid "Any modifier keys pressed"
msgstr "Който и да е клавиш е натиснат"


msgid "Control key pressed"
msgstr "Натиснат клавиш CTRL"


msgid "ID of the item"
msgstr "ID на артикула"


msgid "Map Type"
msgstr "Вид Карта"


msgid "Type of event"
msgstr "Вид събитие"


msgid "Release"
msgstr "Освобождаване"


msgid "Click"
msgstr "Клик"


msgid "ID Type"
msgstr "ID тип"


msgid "Mask"
msgstr "Маскиране"


<<<<<<< HEAD
=======
msgid "Text"
msgstr "Текст"


>>>>>>> 5898c1b9
msgid "UV Mapping"
msgstr "UV Картиране"


msgid "Light"
msgstr "Светлина"


msgid "Rigid Body"
msgstr "Твърдо тяло"


msgid "Apply"
msgstr "Прилагане"


msgid "Make Single User"
msgstr "Направи с Единствен Потребител"


msgid "Hooks"
msgstr "Куки"


msgid "In-Betweens"
msgstr "Междинни Кадри"


msgid "Merge"
msgstr "Слей"


<<<<<<< HEAD
msgid "Text"
msgstr "Текст"


=======
>>>>>>> 5898c1b9
msgid "Languages..."
msgstr "Езици..."


msgid "Key"
msgstr "Клавиш"


msgid "Import"
msgstr "Внеси"


msgid "Cache"
msgstr "Кеш"


msgid "System"
msgstr "Система"


msgid "File"
msgstr "Файл"


msgid "External Data"
msgstr "Външни Данни"


msgid "Help"
msgstr "Помощ"


msgid "Sharp"
msgstr "Рязък"


msgid "Ball"
msgstr "Топка"


msgid "Screw"
msgstr "Извиване"


msgid "Subdivide"
msgstr "Подразделяне"


msgid "Hook"
msgstr "Кука"


msgid "Warp"
msgstr "Изкр"


msgid "New"
msgstr "Нов"


msgid "Randomize"
msgstr "Произволно"


msgid "Protect"
msgstr "Предпази"


msgid "Overwrite"
msgstr "Презаписване"


msgid "Copy"
msgstr "Копиране"


msgid "World"
msgstr "Свят"


msgid "Even"
msgstr "Равн"


msgid "Lines"
msgstr "Линии"


msgid "Spin"
msgstr "Завъртане"


msgid "Soften"
msgstr "Мекост"


msgid "Shadow"
msgstr "Сянка"


msgid "Combined"
msgstr "Комбиниран"


msgid "Rotate"
msgstr "Завърти"


msgid "Nor"
msgstr "Нор"


msgid "Bake"
msgstr "Изпечи"


msgid "Star"
msgstr "Звезда"


msgid "Ambient Occlusion"
msgstr "Оклузия"


msgid "Subsurface Scattering"
msgstr "Подповърхностно Разпръскване"


msgid "Turbidity"
msgstr "Мътност"


msgid "Triangle"
msgstr "Триъгълник"


msgctxt "Operator"
msgid "Export Key Configuration..."
msgstr "Изнеси Клавишна Настройка..."


msgctxt "Operator"
msgid "Import Key Configuration..."
msgstr "Внеси Клавишна Настройка..."


msgctxt "Operator"
msgid "Test Key Configuration for Conflicts"
msgstr "Провери Клавишната Настройка за Конфликти"


msgctxt "Operator"
msgid "Operator Cheat Sheet"
msgstr "Списък с Оператори"


msgid "Mouse X"
msgstr "Мишка X"


msgid "Mouse Y"
msgstr "Мишка Y"


msgid "Deselect"
msgstr "Деселектиране"


msgid "Set"
msgstr "Задаване"


msgid "Collapse all channels (not just selected ones)"
msgstr "Прибери всички канали (не само избраните)"


msgid "Expand all channels (not just selected ones)"
msgstr "Разгърни всички канали (не само избраните)"


msgctxt "Operator"
msgid "Disable Channel Setting"
msgstr "Изключи Канална Настройка"


msgid "Disable specified setting on all selected animation channels"
msgstr "Изключва дадената настройка за всички избрани анимационни канали"


msgid "Enable specified setting on all selected animation channels"
msgstr "Включва дадената настройка за всички избрани анимационни канали"


msgid "Toggle specified setting on all selected animation channels"
msgstr "Превключи дадената настройка за всички избрани анимационни канали"


msgid "Top/Bottom"
msgstr "Връх/Дъно"


msgid "Make copies of the selected bones within the same armature"
msgstr "Направи копия на избраните кости в същата арматура"


msgctxt "Operator"
msgid "Extrude"
msgstr "Изтегляне"


msgid "Forked"
msgstr "Раздвоен"


msgctxt "Operator"
msgid "Fill Between Joints"
msgstr "Запълни Между сглобките"


msgctxt "Operator"
msgid "Split"
msgstr "Разделяне"


msgctxt "Operator"
msgid "Subdivide"
msgstr "Подразделяне"


msgid "Path to file"
msgstr "Пътека към файла"


msgid "Filter .blend files"
msgstr "Филтрирай .blend файловете"


msgid "Filter text files"
msgstr "Филтрирай текстовите файлове"


msgid "Set brush shape"
msgstr "Задай форма на четка"


msgctxt "Operator"
msgid "Accept"
msgstr "Приеми"


msgid "Directory of the file"
msgstr "Директория на файла"


msgid "Select the file relative to the blend file"
msgstr "Избери файл, относителен към blend файла"


msgctxt "Operator"
msgid "Select"
msgstr "Избор"


msgid "Copy selected text to clipboard"
msgstr "Копирай избрания текст в клипборда"


msgctxt "Operator"
msgid "Delete"
msgstr "Изтриване"


msgid "Next Character"
msgstr "Следващ Символ"


msgctxt "Operator"
msgid "Insert"
msgstr "Вмъкване"


msgid "Paste text from clipboard"
msgstr "Постави текст от клипборда"


msgctxt "Operator"
msgid "Select Word"
msgstr "Избери Дума"


msgid "Report"
msgstr "Докладвай"


msgid "Handles"
msgstr "Дръжки"


msgid "Shrink/Fatten"
msgstr "Смали/Удебели"


msgid "Push/Pull"
msgstr "Натиск/Дърпане"


msgctxt "Operator"
msgid "Add Nurbs Circle"
msgstr "Добави Nurbs Кръг"


msgid "Construct a Nurbs Circle"
msgstr "Конструира Nurbs Кръг"


msgctxt "Operator"
msgid "Add Nurbs Curve"
msgstr "Добави Nurbs Крива"


msgid "Construct a Nurbs Curve"
msgstr "Конструира Nurbs Крива"


msgid "Less"
msgstr "По-малко"


msgctxt "Operator"
msgid "Spin"
msgstr "Завъртане"


msgid "Item"
msgstr "Артикул"


msgid "Lamp"
msgstr "Лампа"


msgid "Other"
msgstr "Колеб"


msgid "Keep Original"
msgstr "Запазване на оригинала"


msgid "Open"
msgstr "Отвори"


msgid "Delta"
msgstr "Делта"


msgid "Select word under cursor"
msgstr "Избери дума под курсора"


msgid "Style"
msgstr "Стил"


msgid "Bold"
msgstr "Bold"


msgid "Italic"
msgstr "Курсив"


msgctxt "Operator"
msgid "Insert Text"
msgstr "Вмъкване на текст"


msgctxt "Operator"
msgid "Unlink"
msgstr "Развържи"


msgid "Both"
msgstr "Двете"


msgid "Next Keyframe"
msgstr "Следващ Ключов Кадър"


msgid "Flat"
msgstr "Дъска"


msgid "Join"
msgstr "Събери"


msgctxt "Operator"
msgid "Merge"
msgstr "Слей"


msgid "Mouse cursor style to use during the modal operator"
msgstr "Стил на курсора по време на режимните оператори"


msgid "X Start"
msgstr "X Начало"


msgid "Y Start"
msgstr "Y Начало"


msgctxt "Operator"
msgid "Set Restrict View"
msgstr "Ограничи Изглед"


msgid "Method used for deleting mesh data"
msgstr "Метод за изтриване на мрежови данни"


msgid "Rotate Source"
msgstr "Завърти Източника"


msgid "Add an edge or face to selected"
msgstr "Добави ръб или лице към избраното"


msgctxt "Operator"
msgid "Fill"
msgstr "Запълни"


msgid "Occlude Geometry"
msgstr "Закривай Геометрията"


msgid "X-Ray"
msgstr "Рентген"


msgid "Ring"
msgstr "Прстн"


msgctxt "Operator"
msgid "Loop Cut and Slide"
msgstr "Режи Примка и Плъзгай"


msgid "Merge selected vertices"
msgstr "Скриване на избраните лица"


msgid "Construct a filled planar mesh with 4 vertices"
msgstr "Конструирай запълненa плоска мрежа с 4 върха "


msgctxt "Operator"
msgid "Screw"
msgstr "Извиване"


msgid "Extrude selected vertices in screw-shaped rotation around the cursor in indicated viewport"
msgstr "Създава копия от избраните върхове в кръг около показалеца в маркираната гледна точка"


msgid "Extrude selected vertices in a circle around the cursor in indicated viewport"
msgstr "Създава копия от избраните върхове в кръг около показалеца в маркираната гледна точка"


msgid "Fractal"
msgstr "Фрактално"


msgid "Smooth along the X axis"
msgstr "Ограничение на въртенето по хоризонталната ос"


msgid "Smooth along the Y axis"
msgstr "Ограничение·на·въртенето·по·вертикалната·ос"


msgid "Smooth along the Z axis"
msgstr "Ограничение на въртенето по дълбочинната ос"


msgid "End frame for baking"
msgstr "Краен кадър за изпичане"


msgctxt "Operator"
msgid "Make Single User"
msgstr "Направи с Единствен Потребител"


msgctxt "Operator"
msgid "Hide"
msgstr "Скриване"


msgctxt "Operator"
msgid "Bake"
msgstr "Изпечи"


msgctxt "Operator"
msgid "Add Constraint"
msgstr "Добавяне на ограничител"


msgctxt "Operator"
msgid "Join"
msgstr "Събери"


msgctxt "Operator"
msgid "Join as Shapes"
msgstr "Събери като Форми"


msgid "Origin to Geometry"
msgstr "Начало към Геометрия"


msgid "Edge Length"
msgstr "Дължина на ръба"


msgid "Maximum scale randomization over each axis"
msgstr "Максимална случайност на размера върху всяка ос"


msgid "Randomize delta transform values instead of regular transform"
msgstr "Направи делта стойностите случайни вместо обикновена трансформация"


msgid "Randomize the location values"
msgstr "Случайни стойности за местоположение"


msgid "Randomize the rotation values"
msgstr "Случайни стойности за завъртане"


msgid "Randomize the scale values"
msgstr "Случайни стойности за мащаб"


msgid "Child"
msgstr "Дъщерни"


msgid "Case Sensitive"
msgstr "Главни и Малки букви"


msgid "Do a case sensitive compare"
msgstr "Сравни главни и малки букви"


msgctxt "Operator"
msgid "Add Shape Key"
msgstr "Добавяне ключ на форма"


msgid "Apply the relative positional offset"
msgstr "Приложи осносителното отместване на местоположението"


msgid "Unlink"
msgstr "Развържи"


msgid "Reload"
msgstr "Презареждане"


msgctxt "Operator"
msgid "Image from View"
msgstr "Изображение от Изглед"


msgid "Palette"
msgstr "Палитра"


msgid "Connect hair to the emitter mesh"
msgstr "Закачи косата към излъчвателя"


msgid "Connect all hair systems to the emitter mesh"
msgstr "Закачва всички системи на коса към излъчвателя"


msgctxt "Operator"
msgid "Disconnect Hair"
msgstr "Откачи Косата"


msgid "Disconnect hair from the emitter mesh"
msgstr "Откача косата от излъчвателя"


msgid "Disconnect all hair systems from the emitter mesh"
msgstr "Откача всички системи на коса от излъчвателя"


msgctxt "Operator"
msgid "Reveal"
msgstr "Показване"


msgctxt "Operator"
msgid "Pose Breakdowner"
msgstr "Разбивач на Пози"


msgid "Create a suitable breakdown pose on the current frame"
msgstr "Прави подходяща междинна поза от текущия кадър"


msgid "Flipped on X-Axis"
msgstr "Обърнат по Оста X"


msgid "Paste the stored pose flipped on to current pose"
msgstr "Поставя обърната версия на запазената поза върху текущата поза"


msgid "Select all visible bones grouped by similar properties"
msgstr "Избери всички видими кости според общи свойства"


msgid "Keep original file after copying to configuration folder"
msgstr "Запази оригиналния файл след копиране в папката с настройката"


msgctxt "Operator"
msgid "Render"
msgstr "Генериране"


msgid "Add new scene by type"
msgstr "Добави нова сцена според вид"


msgid "Sync"
msgstr "Синх"


msgctxt "Operator"
msgid "Toggle Quad View"
msgstr "Превключване на Четворен Иглед"


msgid "Editing"
msgstr "Редактиране"


msgid "Menu ID Name"
msgstr "Име на Menu ID"


msgid "ID name of the menu this was called from"
msgstr "ID име на менюто, от което се повиква"


msgctxt "Operator"
msgid "Copy"
msgstr "Копиране"


msgctxt "Operator"
msgid "Add Surface Circle"
msgstr "Добави Повърхностен Кръг"


msgid "Construct a Nurbs surface Circle"
msgstr "Конструира Nurbs-повърхностен Кръг"


msgid "Construct a Nurbs surface Curve"
msgstr "Конструира Nurbs-повърхностна Крива"


msgctxt "Operator"
msgid "Add Surface Cylinder"
msgstr "Добави Повърхностен Цилиндър"


msgid "Construct a Nurbs surface Cylinder"
msgstr "Конструира Nurbs-повърхностен Цилиндър"


msgctxt "Operator"
msgid "Add Surface Sphere"
msgstr "Добави Повърхностна Сфера"


msgid "Construct a Nurbs surface Sphere"
msgstr "Конструира Nurbs-повърхностна Сфера"


msgctxt "Operator"
msgid "Add Surface Patch"
msgstr "Добави Повърхностно Парче"


msgid "Construct a Nurbs surface Patch"
msgstr "Конструира Nurbs-повърхностно Парче"


msgctxt "Operator"
msgid "Add Surface Torus"
msgstr "Добави Nurbs-повърхностен Тороид"


msgid "Construct a Nurbs surface Torus"
msgstr "Конструира Nurbs-повърхностен Тороид"


msgctxt "Operator"
msgid "Line Number"
msgstr "Номер на ред"


msgid "The current line number"
msgstr "Име на текущия ред"


msgctxt "Operator"
msgid "Reload"
msgstr "Презареждане"


msgctxt "Operator"
msgid "Replace"
msgstr "Замени"


msgctxt "Operator"
msgid "Save"
msgstr "Запази"


msgctxt "Operator"
msgid "Save As"
msgstr "Запази Като"


msgctxt "Operator"
msgid "Push/Pull"
msgstr "Натиск/Дърпане"


msgctxt "Operator"
msgid "Rotate"
msgstr "Завърти"


msgctxt "Operator"
msgid "Shrink/Fatten"
msgstr "Смали/Удебели"


msgctxt "Operator"
msgid "Tilt"
msgstr "Наклон"


msgctxt "Operator"
msgid "Warp"
msgstr "Изкр"


msgid "Reset this property's value to its default value"
msgstr "Върни стойността на свойството към стойността по подразбиране"


msgid "Polar ZX"
msgstr "Полярно ZX"


msgid "Polar ZY"
msgstr "Полярно ZY"


msgid "Delta X"
msgstr "Делта X"


msgctxt "Operator"
msgid "Zoom Camera 1:1"
msgstr "Увеличи Камера 1:1"


msgid "Remove"
msgstr "Премахване"


msgid "Wrap"
msgstr "Обвив"


msgid "Doc ID"
msgstr "Doc ID"


msgctxt "Operator"
msgid "Memory Statistics"
msgstr "Статистики на Паметта"


msgid "Print memory statistics to the console"
msgstr "Принтирай статистиката на паметта в конзолата"


msgid "Open a Blender file"
msgstr "Отваряне на Blender файл"


msgid "Trusted Source"
msgstr "Надежден Източник"


msgctxt "Operator"
msgid "Quit Blender"
msgstr "Излез от Blender"


msgid "Quit Blender"
msgstr "Излез от Blender"


msgid "Color Path"
msgstr "Пътека на цвета"


msgid "Rotation Path"
msgstr "Пътека на завъртането"


msgctxt "Operator"
msgid "Load Factory Settings"
msgstr "Фабрични Настройки"


msgctxt "Operator"
msgid "Recover Auto Save"
msgstr "Възстанови Автоматично Запазване"


msgid "Open an automatically saved file to recover it"
msgstr "Отвори автоматично запазен файл, за да бъде възстановен"


msgctxt "Operator"
msgid "Recover Last Session"
msgstr "Върни Предишната Сесия"


msgid "Open the last closed file (\"quit.blend\")"
msgstr "Отвори последно затворения файл (\"quit.blend\")"


msgid "Undo/Redo"
msgstr "Отмяна/Връщане"


msgid "Save the current file in the desired location"
msgstr "Запазва текущия файл в желаната директория"


msgid "Compress"
msgstr "Компресирай"


msgid "Write compressed .blend file"
msgstr "Запиши компресиран .blend файл"


msgid "Save Copy"
msgstr "Запази Kопие"


msgid "Remap Relative"
msgstr "Преначертай относителните"


msgctxt "Operator"
msgid "Save Blender File"
msgstr "Запази Blender Файл"


msgid "Save the current Blender file"
msgstr "Запази текущия Blender файл"


msgctxt "Operator"
msgid "Save Preferences"
msgstr "Запази предпочитанията"


msgid "Make the current preferences default"
msgstr "Нека сегашните предпочитания да определят подразбирането"


msgctxt "Operator"
msgid "Search Menu"
msgstr "Търсене..."


msgid "Query to insert into the search box"
msgstr "Заявката, която да се внесе в кутията за търсене"


msgid "Menu to search in"
msgstr "Менюто, в което да се търси"


msgid "Anaglyph Type"
msgstr "Тип на анаглифно изобразяване"


msgid "Red-Cyan"
msgstr "Червено-цианен"


msgid "Green-Magenta"
msgstr "Зелено-цикламен"


msgid "Yellow-Blue"
msgstr "Жълто-син"


msgid "Anaglyph"
msgstr "Анаглифичен"


msgid "Render views for left and right eyes as two differently filtered colors in a single image (anaglyph glasses are required)"
msgstr "Изобрази изгледите за левите и десните очи като два различно филтрирани цвята в едно изображение (задължителни са анаглифни очила)"


msgid "Interlace"
msgstr "Презредовно"


msgid "Render views for left and right eyes interlaced in a single image (3D-ready monitor is required)"
msgstr "Изобрази изгледите за левите и десните очи презредовно в едно изображение (задължителен е 3D-готов монитор)"


msgid "Side-by-Side"
msgstr "Един до друг"


msgid "Render views for left and right eyes side-by-side"
msgstr "Изобрази изгледите за левите и десните очи един до друг"


msgid "Render views for left and right eyes one above another"
msgstr "Изобрази изгледите за левите и десните очи един върху друг"


msgid "Interlace Type"
msgstr "Вид на презредуването"


msgid "Swap Left/Right"
msgstr "Размени Ляво/Дясно"


msgctxt "Operator"
msgid "Splash Screen"
msgstr "Начален Екран"


msgid "URL to open"
msgstr "URL за отваряне"


msgid "Dither"
msgstr "Колеб"


msgid "Threads"
msgstr "Нишки"


msgid "Note"
msgstr "Бележка"


msgid "Timeline"
msgstr "Времева линия"


msgid "Shaded"
msgstr "Светлосенки"


msgid "Sub"
msgstr "Изв"


msgid "Allow scaling of the bone for IK"
msgstr "Позволяване разтягането на костта за ИК"


msgid "44.1 kHz"
msgstr "44.1·kHz"


msgid "Language"
msgstr "Език"


msgid "Minimal Info"
msgstr "Минимална Информация"


msgid "Sky"
msgstr "Небе"


msgid "Strand"
msgstr "Нишка"


msgid "Bias"
msgstr "Отклонение"


msgid "FPS"
msgstr "FPS"


msgid "Viscosity"
msgstr "Вискозитет"


msgid "Edge spring friction"
msgstr "Триене на ръбовите пружини"


msgid "General media friction for point movements"
msgstr "Общо триене за точкови движения"


msgid "Apply gravitation to point movement"
msgstr "Прилагане на гравитация към точково движение"


msgid "Tweak timing for physics to control frequency and speed"
msgstr "Промяна на тайминга за физика за контролиране на честота и скорост"


msgid "Use Edges as springs"
msgstr "Използване на ръбовете като пружини"


msgid "Use Goal"
msgstr "Използване на цел"


msgid "Define forces for vertices to stick to animated position"
msgstr "Задава сили за върховете, които да се залепят за анимираното местоположение"


msgid "Stiff Quads"
msgstr "Твърди квадрати"


msgid "UV Editor"
msgstr "УВ Редактор"


msgid "Pivot around the 3D cursor"
msgstr "Върти около 3D курсора"


msgid "Chroma Vectorscope"
msgstr "Цветен Векторскоп"


msgid "Stencil"
msgstr "Шаблон"


msgid "Animated"
msgstr "Анимирани"


msgid "Author:"
msgstr "Автор:"


msgid "Torus"
msgstr "Тороид"


msgid "Python API Reference"
msgstr "Python API Справка"


msgid "Passepartout"
msgstr "Зона на видимост"


msgctxt "Operator"
msgid "Clear"
msgstr "Изчистване"


msgid "Date"
msgstr "Дата"


msgid "Structural"
msgstr "Структурен"


msgid "Cache is disabled until the file is saved"
msgstr "Кешът е изключен докато файла не бъде запазен"


msgid "Unpack"
msgstr "Разпакетирай"


msgid "Pack"
msgstr "Пакетирай"


msgid "Minimum Grid Spacing"
msgstr "Минимален Интервал на Мрежата"


msgid "Invert Wheel Zoom Direction"
msgstr "Обърни посоката на увеличение"


msgid "Missing script files"
msgstr "Липсват скриптови файлове"


msgid "Cancel"
msgstr "Отказ"


msgid "%d items"
msgstr "%d артикули"


msgid "Alpha:"
msgstr "Запълненост:"


msgid "OK"
msgstr "ОК"


msgid "Movie"
msgstr "Преместване"


msgid "Stop this job"
msgstr "Спри тази задача"


msgid "Frame:"
msgstr "Кадър:"


msgid "Fields"
msgstr "Полета"


msgid "{} (Integer)"
msgstr "{} (Integer)"


msgid "{} (String)"
msgstr "{} (String)"


msgid "Layer:"
msgstr "Слой:"


msgctxt "WorkSpace"
msgid "Shading"
msgstr "Засенчване"


msgid "Pose Library"
msgstr "Библиотека с Пози"


msgid "Japanese (日本語)"
msgstr "Японски (日本語)"


msgid "Italian (Italiano)"
msgstr "Италиански (Italiano)"


msgid "German (Deutsch)"
msgstr "Германски (Deutsch)"


msgid "Swedish (Svenska)"
msgstr "Шведски (Svenska)"


msgid "Spanish (Español)"
msgstr "Испански (Español)"


msgid "Catalan (Català)"
msgstr "Каталонски (Català)"


msgid "Simplified Chinese (简体中文)"
msgstr "Опростен Китайски (简体中文)"


msgid "Traditional Chinese (繁體中文)"
msgstr "Традиционен Китайски (繁體中文)"


msgid "Russian (Русский)"
msgstr "Руски (Русский)"


msgid "Croatian (Hrvatski)"
msgstr "Хърватски (Hrvatski)"


msgid "Polish (Polski)"
msgstr "Полски (Polski)"


msgid "Romanian (Român)"
msgstr "Румънски (Român)"


msgid "Bulgarian (Български)"
msgstr "Български (Български)"


msgid "Greek (Ελληνικά)"
msgstr "Гръцки (Ελληνικά)"
<|MERGE_RESOLUTION|>--- conflicted
+++ resolved
@@ -1,15 +1,9 @@
 
 msgid ""
 msgstr ""
-<<<<<<< HEAD
-"Project-Id-Version: Blender 4.5.0 Alpha (b'ba454989554a')\n"
-"Report-Msgid-Bugs-To: \n"
-"POT-Creation-Date: 2025-05-26 07:36+0000\n"
-=======
 "Project-Id-Version: Blender 4.5.0 Alpha (b'e91e8eef41aa')\n"
 "Report-Msgid-Bugs-To: \n"
 "POT-Creation-Date: 2025-06-03 09:10+0000\n"
->>>>>>> 5898c1b9
 "PO-Revision-Date: 2025-04-14 08:10+0000\n"
 "Last-Translator: Gilberto Rodrigues <gilbertorodrigues@outlook.com>\n"
 "Language-Team: Bulgarian <https://translate.blender.org/projects/blender-ui/ui/bg/>\n"
@@ -1146,13 +1140,10 @@
 msgstr "Маскиране"
 
 
-<<<<<<< HEAD
-=======
 msgid "Text"
 msgstr "Текст"
 
 
->>>>>>> 5898c1b9
 msgid "UV Mapping"
 msgstr "UV Картиране"
 
@@ -1185,13 +1176,6 @@
 msgstr "Слей"
 
 
-<<<<<<< HEAD
-msgid "Text"
-msgstr "Текст"
-
-
-=======
->>>>>>> 5898c1b9
 msgid "Languages..."
 msgstr "Езици..."
 
