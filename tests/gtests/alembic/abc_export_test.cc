#include "testing/testing.h"

// Keep first since utildefines defines AT which conflicts with fucking STL
#include "intern/abc_util.h"
#include "intern/abc_exporter.h"

extern "C" {
#include "BLI_utildefines.h"
#include "BKE_library.h"
#include "BLI_math.h"
#include "DNA_scene_types.h"
}

#include "DEG_depsgraph.h"

class TestableAbcExporter : public AbcExporter {
public:
	TestableAbcExporter(Main *bmain, Scene *scene, const char *filename, ExportSettings &settings)
	    : AbcExporter(bmain, &eval_ctx, scene, filename, settings)
	{
		/* TODO(sergey): Pass scene layer somehow? */
		DEG_evaluation_context_init(&eval_ctx, DAG_EVAL_VIEWPORT);
	}

	void getShutterSamples(unsigned int nr_of_samples,
	                       bool time_relative,
	                       std::vector<double> &samples)
	{
		AbcExporter::getShutterSamples(nr_of_samples, time_relative, samples);
	}

	void getFrameSet(unsigned int nr_of_samples,
	                 std::set<double> &frames) {
		AbcExporter::getFrameSet(nr_of_samples, frames);
	}

	EvaluationContext eval_ctx;
};

class AlembicExportTest : public testing::Test
{
protected:
	ExportSettings settings;
	Scene scene;
	TestableAbcExporter *exporter;
<<<<<<< HEAD
	EvaluationContext eval_ctx;
=======
	Main *bmain;
>>>>>>> 7d841bac

	virtual void SetUp()
	{
		settings.frame_start = 31.0;
		settings.frame_end = 223.0;

		/* Fake a 25 FPS scene with a nonzero base (because that's sometimes forgotten) */
		scene.r.frs_sec = 50;
		scene.r.frs_sec_base = 2;

		bmain = BKE_main_new();

		exporter = NULL;
	}

	virtual void TearDown()
	{
		BKE_main_free(bmain);
		delete exporter;
	}

	// Call after setting up the settings.
	void createExporter()
	{
		exporter = new TestableAbcExporter(bmain, &scene, "somefile.abc", settings);
	}
};


TEST_F(AlembicExportTest, TimeSamplesFullShutter) {
	settings.shutter_open = 0.0;
	settings.shutter_close = 1.0;

	createExporter();
	std::vector<double> samples;

	/* test 5 samples per frame */
	exporter->getShutterSamples(5, true, samples);
	EXPECT_EQ(5, samples.size());
	EXPECT_NEAR(1.240, samples[0], 1e-5f);
	EXPECT_NEAR(1.248, samples[1], 1e-5f);
	EXPECT_NEAR(1.256, samples[2], 1e-5f);
	EXPECT_NEAR(1.264, samples[3], 1e-5f);
	EXPECT_NEAR(1.272, samples[4], 1e-5f);

	/* test same, but using frame number offset instead of time */
	exporter->getShutterSamples(5, false, samples);
	EXPECT_EQ(5, samples.size());
	EXPECT_NEAR(0.0, samples[0], 1e-5f);
	EXPECT_NEAR(0.2, samples[1], 1e-5f);
	EXPECT_NEAR(0.4, samples[2], 1e-5f);
	EXPECT_NEAR(0.6, samples[3], 1e-5f);
	EXPECT_NEAR(0.8, samples[4], 1e-5f);

	/* use the same setup to test getFrameSet() */
	std::set<double> frames;
	exporter->getFrameSet(5, frames);
	EXPECT_EQ(965, frames.size());
	EXPECT_EQ(1, frames.count(31.0));
	EXPECT_EQ(1, frames.count(31.2));
	EXPECT_EQ(1, frames.count(31.4));
	EXPECT_EQ(1, frames.count(31.6));
	EXPECT_EQ(1, frames.count(31.8));
}


TEST_F(AlembicExportTest, TimeSamples180degShutter) {
	settings.shutter_open = -0.25;
	settings.shutter_close = 0.25;

	createExporter();
	std::vector<double> samples;

	/* test 5 samples per frame */
	exporter->getShutterSamples(5, true, samples);
	EXPECT_EQ(5, samples.size());
	EXPECT_NEAR(1.230, samples[0], 1e-5f);
	EXPECT_NEAR(1.234, samples[1], 1e-5f);
	EXPECT_NEAR(1.238, samples[2], 1e-5f);
	EXPECT_NEAR(1.242, samples[3], 1e-5f);
	EXPECT_NEAR(1.246, samples[4], 1e-5f);

	/* test same, but using frame number offset instead of time */
	exporter->getShutterSamples(5, false, samples);
	EXPECT_EQ(5, samples.size());
	EXPECT_NEAR(-0.25, samples[0], 1e-5f);
	EXPECT_NEAR(-0.15, samples[1], 1e-5f);
	EXPECT_NEAR(-0.05, samples[2], 1e-5f);
	EXPECT_NEAR( 0.05, samples[3], 1e-5f);
	EXPECT_NEAR( 0.15, samples[4], 1e-5f);

	/* Use the same setup to test getFrameSet().
	 * Here only a few numbers are tested, due to rounding issues. */
	std::set<double> frames;
	exporter->getFrameSet(5, frames);
	EXPECT_EQ(965, frames.size());
	EXPECT_EQ(1, frames.count(30.75));
	EXPECT_EQ(1, frames.count(30.95));
	EXPECT_EQ(1, frames.count(31.15));
}<|MERGE_RESOLUTION|>--- conflicted
+++ resolved
@@ -43,11 +43,8 @@
 	ExportSettings settings;
 	Scene scene;
 	TestableAbcExporter *exporter;
-<<<<<<< HEAD
 	EvaluationContext eval_ctx;
-=======
 	Main *bmain;
->>>>>>> 7d841bac
 
 	virtual void SetUp()
 	{
