<<<<<<< HEAD
This is a list of files (and needed files) for conformance testing of exporters
and importers The left hand column is the type of test and/or the folder the test is 
located in. The right hand column is the name of the blend file the test is in.  
If no blend file is listed then the test has not been created yet.
If you wish to contribute, please create a blend that is as simple as 
possible that can still test the functionality.  
Try to limit a blend to testing one thing unless it is a a 'complex test'.

SIMPLE TESTS

	MESH_GEOMETRY
		All Tris				all_tris.blend
		Mixed Quads and Tri			mixed_quads_and_tris.blend
		All Quads				all_quads.blend
		FGons					fgons.blend
		Vertices				vertics.blend
		Edges					edges.blend

	CURVE_GEOMETRY
		Nurbs
		Splines
		Circles
		Various tangent types
		2D/3D

	TExT

	METABALL_GEOMETRY

	MODIFIERS

	TRANSFORMS
		Location
		Rotation
		Scale

	HIERARCY
		Parent_Child
		Parent_Multiple Child
	
	ARMATURES

	SKINNGING

	CONSTRAINTS

	TEXTURE
		UV Map
		Double Sided

	MATERIALS

	LIGHTS
		Spot
		
	CAMERAS

	ANIMATION
		Fcurves
		NLA

	PARTICLES

	HAIR

	PHYSICS

	FLUIDS

	SMOKE

	CLOTH

	SOFTBODY

COMPLEX_TESTS
=======
This is a list of files (and needed files) for conformance testing of exporters
and importers The left hand column is the type of test and/or the folder the test is 
located in. The right hand column is the name of the blend file the test is in.  
If no blend file is listed then the test has not been created yet.
If you wish to contribute, please create a blend that is as simple as 
possible that can still test the functionality.  
Try to limit a blend to testing one thing unless it is a a 'complex test'.

SIMPLE TESTS

	MESH_GEOMETRY
		All Tris				all_tris.blend
		Mixed Quads and Tri			mixed_quads_and_tris.blend
		All Quads				all_quads.blend
		FGons					fgons.blend
		Vertices				vertics.blend
		Edges					edges.blend

	CURVE_GEOMETRY
		Nurbs
		Splines
		Circles
		Various tangent types
		2D/3D

	TExT

	METABALL_GEOMETRY

	MODIFIERS

	TRANSFORMS
		Location
		Rotation
		Scale

	HIERARCHY
		Parent_Child
		Parent_Multiple Child
	
	ARMATURES

	SKINNGING

	CONSTRAINTS

	TEXTURE
		UV Map
		Double Sided

	MATERIALS

	LIGHTS
		Spot
		
	CAMERAS

	ANIMATION
		Fcurves
		NLA

	PARTICLES

	HAIR

	PHYSICS

	FLUIDS

	SMOKE

	CLOTH

	SOFTBODY

COMPLEX_TESTS
>>>>>>> 88c2c67a
<|MERGE_RESOLUTION|>--- conflicted
+++ resolved
@@ -1,81 +1,3 @@
-<<<<<<< HEAD
-This is a list of files (and needed files) for conformance testing of exporters
-and importers The left hand column is the type of test and/or the folder the test is 
-located in. The right hand column is the name of the blend file the test is in.  
-If no blend file is listed then the test has not been created yet.
-If you wish to contribute, please create a blend that is as simple as 
-possible that can still test the functionality.  
-Try to limit a blend to testing one thing unless it is a a 'complex test'.
-
-SIMPLE TESTS
-
-	MESH_GEOMETRY
-		All Tris				all_tris.blend
-		Mixed Quads and Tri			mixed_quads_and_tris.blend
-		All Quads				all_quads.blend
-		FGons					fgons.blend
-		Vertices				vertics.blend
-		Edges					edges.blend
-
-	CURVE_GEOMETRY
-		Nurbs
-		Splines
-		Circles
-		Various tangent types
-		2D/3D
-
-	TExT
-
-	METABALL_GEOMETRY
-
-	MODIFIERS
-
-	TRANSFORMS
-		Location
-		Rotation
-		Scale
-
-	HIERARCY
-		Parent_Child
-		Parent_Multiple Child
-	
-	ARMATURES
-
-	SKINNGING
-
-	CONSTRAINTS
-
-	TEXTURE
-		UV Map
-		Double Sided
-
-	MATERIALS
-
-	LIGHTS
-		Spot
-		
-	CAMERAS
-
-	ANIMATION
-		Fcurves
-		NLA
-
-	PARTICLES
-
-	HAIR
-
-	PHYSICS
-
-	FLUIDS
-
-	SMOKE
-
-	CLOTH
-
-	SOFTBODY
-
-COMPLEX_TESTS
-=======
 This is a list of files (and needed files) for conformance testing of exporters
 and importers The left hand column is the type of test and/or the folder the test is 
 located in. The right hand column is the name of the blend file the test is in.  
@@ -151,5 +73,4 @@
 
 	SOFTBODY
 
-COMPLEX_TESTS
->>>>>>> 88c2c67a
+COMPLEX_TESTS