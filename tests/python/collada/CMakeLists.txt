--- conflicted
+++ resolved
@@ -39,13 +39,8 @@
 # GENERAL PYTHON CORRECTNESS TESTS
 macro(COLLADA_TEST module test_name blend_file)
   add_test(
-<<<<<<< HEAD
-    NAME collada_${module}_${test_name}
+    NAME bf_io_collada_${module}_${test_name}
     COMMAND "$<TARGET_FILE:bforartists>" ${TEST_BLENDER_EXE_PARAMS} ${TEST_SRC_DIR}/collada/${module}/${blend_file}
-=======
-    NAME bf_io_collada_${module}_${test_name}
-    COMMAND "$<TARGET_FILE:blender>" ${TEST_BLENDER_EXE_PARAMS} ${TEST_SRC_DIR}/collada/${module}/${blend_file}
->>>>>>> 0a1ca58c
     --python ${CMAKE_CURRENT_LIST_DIR}/${module}/test_${module}_${test_name}.py --
     --testdir ${TEST_SRC_DIR}/collada/${module}
   )
