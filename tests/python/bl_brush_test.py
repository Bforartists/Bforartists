--- conflicted
+++ resolved
@@ -60,11 +60,7 @@
 
         self.assertTrue("Local Copy" in bpy.data.brushes)
         local_brush = bpy.data.brushes["Local Copy"]
-<<<<<<< HEAD
-        self.assertEqual(local_brush.sculpt_tool, 'SMOOTH')
-=======
         self.assertEqual(local_brush.sculpt_brush_type, 'SMOOTH')
->>>>>>> 9a41dc73
         self.assertGreaterEqual(local_brush.users, 1)
 
 
