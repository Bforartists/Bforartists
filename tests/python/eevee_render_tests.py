#!/usr/bin/env python3
# SPDX-FileCopyrightText: 2015-2022 Blender Authors
#
# SPDX-License-Identifier: Apache-2.0

import argparse
import os
import pathlib
import subprocess
import sys
from pathlib import Path


def setup():
    import bpy

    for scene in bpy.data.scenes:
        scene.render.engine = 'BLENDER_EEVEE'

    # Enable Eevee features
    scene = bpy.context.scene
    eevee = scene.eevee

    eevee.use_soft_shadows = True

    eevee.use_ssr = True
    eevee.use_ssr_refraction = True

    eevee.use_gtao = True
    eevee.gtao_distance = 1

    eevee.use_volumetric_shadows = True
    eevee.volumetric_tile_size = '2'

    for mat in bpy.data.materials:
        # This needs to be enabled case by case,
        # otherwise we loose SSR and GTAO everywhere.
        # mat.use_screen_refraction = True
        mat.use_sss_translucency = True

    cubemap = None
    grid = None
    # Does not work in edit mode
    try:
        # Simple probe setup
        bpy.ops.object.lightprobe_add(type='SPHERE', location=(0.5, 0, 1.5))
        cubemap = bpy.context.selected_objects[0]
        cubemap.scale = (2.5, 2.5, 1.0)
        cubemap.data.falloff = 0
        cubemap.data.clip_start = 2.4

        bpy.ops.object.lightprobe_add(type='VOLUME', location=(0, 0, 0.25))
        grid = bpy.context.selected_objects[0]
        grid.scale = (1.735, 1.735, 1.735)
        grid.data.grid_resolution_x = 3
        grid.data.grid_resolution_y = 3
        grid.data.grid_resolution_z = 2
    except:
        pass

    try:
        # Try to only include the plane in reflections
        plane = bpy.data.objects['Plane']

        collection = bpy.data.collections.new("Reflection")
        collection.objects.link(plane)
        # Add all lights to light the plane
        if not invert:
            for light in bpy.data.objects:
                if light.type == 'LIGHT':
                    collection.objects.link(light)

        # Add collection to the scene
        scene.collection.children.link(collection)

        cubemap.data.visibility_collection = collection
    except:
        pass

    eevee.gi_diffuse_bounces = 1
    eevee.gi_cubemap_resolution = '128'
    eevee.gi_visibility_resolution = '16'
    eevee.gi_irradiance_smoothing = 0

    bpy.ops.scene.light_cache_bake()


# When run from inside Blender, render and exit.
try:
    import bpy
    inside_blender = True
except ImportError:
    inside_blender = False

if inside_blender:
    try:
        setup()
    except Exception as e:
        print(e)
        sys.exit(1)


def get_gpu_device_type(blender):
    command = [
        blender,
<<<<<<< HEAD
        "-noaudio",
=======
>>>>>>> a6dbfc82
        "--background",
        "--factory-startup",
        "--python",
        str(pathlib.Path(__file__).parent / "gpu_info.py")
    ]
    try:
        completed_process = subprocess.run(command, stdout=subprocess.PIPE)
        for line in completed_process.stdout.read_text():
            if line.startswith("GPU_DEVICE_TYPE:"):
                vendor = line.split(':')[1]
                return vendor
    except BaseException as e:
        return None
    return None


def get_arguments(filepath, output_filepath):
    return [
        "--background",
        "--factory-startup",
        "--enable-autoexec",
        "--debug-memory",
        "--debug-exit-on-error",
        filepath,
        "-E", "BLENDER_EEVEE",
        "-P",
        os.path.realpath(__file__),
        "-o", output_filepath,
        "-F", "PNG",
        "-f", "1"]


def create_argparse():
    parser = argparse.ArgumentParser()
    parser.add_argument("-blender", nargs="+")
    parser.add_argument("-testdir", nargs=1)
    parser.add_argument("-outdir", nargs=1)
    parser.add_argument("-oiiotool", nargs=1)
    parser.add_argument('--batch', default=False, action='store_true')
    parser.add_argument('--fail-silently', default=False, action='store_true')
    return parser


def main():
    parser = create_argparse()
    args = parser.parse_args()

    blender = args.blender[0]
    test_dir = args.testdir[0]
    oiiotool = args.oiiotool[0]
    output_dir = args.outdir[0]

    gpu_device_type = get_gpu_device_type(blender)
    reference_override_dir = None
    if gpu_device_type == "AMD":
        reference_override_dir = "eevee_renders/amd"

    from modules import render_report
    report = render_report.Report("Eevee", output_dir, oiiotool)
    report.set_pixelated(True)
    report.set_reference_dir("eevee_renders")
    report.set_reference_override_dir(reference_override_dir)
    report.set_compare_engine('cycles', 'CPU')

    test_dir_name = Path(test_dir).name
    if test_dir_name.startswith('image'):
        report.set_fail_threshold(0.051)

    ok = report.run(test_dir, blender, get_arguments, batch=args.batch, fail_silently=args.fail_silently)

    sys.exit(not ok)


if not inside_blender and __name__ == "__main__":
    main()<|MERGE_RESOLUTION|>--- conflicted
+++ resolved
@@ -103,10 +103,6 @@
 def get_gpu_device_type(blender):
     command = [
         blender,
-<<<<<<< HEAD
-        "-noaudio",
-=======
->>>>>>> a6dbfc82
         "--background",
         "--factory-startup",
         "--python",
