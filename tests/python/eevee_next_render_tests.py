--- conflicted
+++ resolved
@@ -17,54 +17,6 @@
     for scene in bpy.data.scenes:
         scene.render.engine = 'BLENDER_EEVEE_NEXT'
 
-<<<<<<< HEAD
-    # Enable Eevee features
-    scene = bpy.context.scene
-    eevee = scene.eevee
-    ray_tracing = eevee.ray_tracing_options
-
-    eevee.gtao_distance = 1
-    eevee.use_volumetric_shadows = True
-    eevee.volumetric_tile_size = '2'
-    scene.render.use_motion_blur = True
-    # Overscan of 50 will doesn't offset the final image, and adds more information for screen based ray tracing.
-    eevee.use_overscan = True
-    eevee.overscan_size = 50.0
-    eevee.use_raytracing = True
-    eevee.ray_tracing_method = 'SCREEN'
-    ray_tracing.resolution_scale = "1"
-    ray_tracing.screen_trace_quality = 1.0
-    ray_tracing.screen_trace_thickness = 1.0
-    # Due to an issue in HiZ-buffer set the probe resolution to 256. When the
-    # probe resolution is to high it will be corrupted as the HiZ buffer isn't
-    # large enough
-    eevee.gi_cubemap_resolution = '256'
-
-    # Does not work in edit mode
-    try:
-        # Simple probe setup
-        bpy.ops.object.lightprobe_add(type='SPHERE', location=(0.0, 0.0, 0.0))
-        cubemap = bpy.context.selected_objects[0]
-        cubemap.scale = (1.0, 1.0, 1.0)
-        cubemap.data.falloff = 0.0
-        cubemap.data.clip_start = 0.8
-        cubemap.data.influence_distance = 1.2
-
-        bpy.ops.object.lightprobe_add(type='VOLUME', location=(0.0, 0.0, 0.0))
-        grid = bpy.context.selected_objects[0]
-        grid.scale = (1.735, 1.735, 1.735)
-        grid.data.bake_samples = 256
-        bpy.ops.object.lightprobe_cache_bake(subset='ACTIVE')
-    except:
-        pass
-
-    # Only include the plane in probes
-    for ob in scene.objects:
-        if ob.name != 'Plane' and ob.type != 'LIGHT':
-            ob.hide_probe_volume = True
-            ob.hide_probe_sphere = True
-            ob.hide_probe_plane = True
-=======
         # Enable Eevee features
         eevee = scene.eevee
 
@@ -128,7 +80,6 @@
             # Make lighting smoother for most of the case.
             grid.data.grid_dilation_threshold = 1.0
             bpy.ops.object.lightprobe_cache_bake(subset='ACTIVE')
->>>>>>> bd3b779d
 
 
 # When run from inside Blender, render and exit.
@@ -150,10 +101,6 @@
     # TODO: This always fails.
     command = [
         blender,
-<<<<<<< HEAD
-        "-noaudio",
-=======
->>>>>>> bd3b779d
         "--background",
         "--factory-startup",
         "--python",
