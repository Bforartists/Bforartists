# ***** BEGIN GPL LICENSE BLOCK *****
#
# This program is free software; you can redistribute it and/or
# modify it under the terms of the GNU General Public License
# as published by the Free Software Foundation; either version 2
# of the License, or (at your option) any later version.
#
# This program is distributed in the hope that it will be useful,
# but WITHOUT ANY WARRANTY; without even the implied warranty of
# MERCHANTABILITY or FITNESS FOR A PARTICULAR PURPOSE.  See the
# GNU General Public License for more details.
#
# You should have received a copy of the GNU General Public License
# along with this program; if not, write to the Free Software Foundation,
# Inc., 51 Franklin Street, Fifth Floor, Boston, MA 02110-1301, USA.
# ***** END GPL LICENSE BLOCK *****

# Use '--write-blend=/tmp/test.blend' to view output

# Some tests are interesting but take too long to run
# and don't give deterministic results
set(USE_EXPERIMENTAL_TESTS FALSE)

set(TEST_SRC_DIR ${CMAKE_SOURCE_DIR}/../lib/tests)
set(TEST_OUT_DIR ${CMAKE_BINARY_DIR}/tests)

# ugh, any better way to do this on testing only?
file(MAKE_DIRECTORY ${TEST_OUT_DIR})
file(MAKE_DIRECTORY ${TEST_OUT_DIR}/io_tests)

#~  if(NOT IS_DIRECTORY ${TEST_SRC_DIR})
#~      message(FATAL_ERROR "CMake test directory not found!")
#~  endif()

# Run Blender command with parameters.
function(add_blender_test testname)
  add_test(
    NAME ${testname}
<<<<<<< HEAD
    COMMAND "$<TARGET_FILE:bforartists>" ${TEST_BLENDER_EXE_PARAMS} ${ARGN}
=======
    COMMAND "${TEST_BLENDER_EXE}" ${TEST_BLENDER_EXE_PARAMS} ${ARGN}
>>>>>>> bf02766f
  )

  # Don't fail tests on leaks since these often happen in external libraries
  # that we can't fix.
  set_tests_properties(${testname} PROPERTIES ENVIRONMENT LSAN_OPTIONS=exitcode=0)
endfunction()

# Run Python script outside Blender.
function(add_python_test testname testscript)
  if(MSVC)
    add_test(
      NAME ${testname}
<<<<<<< HEAD
      COMMAND
        "$<TARGET_FILE_DIR:bforartists>/${BLENDER_VERSION_MAJOR}.${BLENDER_VERSION_MINOR}/python/bin/python$<$<CONFIG:Debug>:_d>"
        ${testscript} ${ARGN}
=======
      COMMAND ${TEST_PYTHON_EXE} ${testscript} ${ARGN}
>>>>>>> bf02766f
    )
  else()
    add_test(
      NAME ${testname}
      COMMAND ${testscript} ${ARGN}
    )
  endif()

  set_tests_properties(${testname} PROPERTIES ENVIRONMENT LSAN_OPTIONS=exitcode=0)
endfunction()

# ------------------------------------------------------------------------------
# GENERAL PYTHON CORRECTNESS TESTS
add_blender_test(
  script_load_keymap
  --python ${CMAKE_CURRENT_LIST_DIR}/bl_keymap_completeness.py
)

add_blender_test(
  script_load_addons
  --python ${CMAKE_CURRENT_LIST_DIR}/bl_load_addons.py
)

add_blender_test(
  script_load_modules
  --python ${CMAKE_CURRENT_LIST_DIR}/bl_load_py_modules.py
)

# test running operators doesn't segfault under various conditions
if(USE_EXPERIMENTAL_TESTS)
  add_blender_test(
    script_run_operators
    --python ${CMAKE_CURRENT_LIST_DIR}/bl_run_operators.py
  )
endif()

# ------------------------------------------------------------------------------
# PY API TESTS
add_blender_test(
  script_pyapi_bpy_path
  --python ${CMAKE_CURRENT_LIST_DIR}/bl_pyapi_bpy_path.py
)

add_blender_test(
  script_pyapi_bpy_utils_units
  --python ${CMAKE_CURRENT_LIST_DIR}/bl_pyapi_bpy_utils_units.py
)

add_blender_test(
  script_pyapi_mathutils
  --python ${CMAKE_CURRENT_LIST_DIR}/bl_pyapi_mathutils.py
)

add_blender_test(
  script_pyapi_idprop
  --python ${CMAKE_CURRENT_LIST_DIR}/bl_pyapi_idprop.py
)

add_blender_test(
  script_pyapi_idprop_datablock
  --python ${CMAKE_CURRENT_LIST_DIR}/bl_pyapi_idprop_datablock.py
)

# ------------------------------------------------------------------------------
# MODELING TESTS
add_blender_test(
  bmesh_bevel
  ${TEST_SRC_DIR}/modeling/bevel_regression.blend
  --python-text run_tests
)

add_blender_test(
  bmesh_boolean
  ${TEST_SRC_DIR}/modeling/bool_regression.blend
  --python-text run_tests
)

add_blender_test(
  bmesh_split_faces
  ${TEST_SRC_DIR}/modeling/split_faces_test.blend
  --python-text run_tests
)

# ------------------------------------------------------------------------------
# MODIFIERS TESTS
add_blender_test(
  object_modifier_array
  ${TEST_SRC_DIR}/modifier_stack/array_test.blend
  --python-text run_tests.py
)

# ------------------------------------------------------------------------------
# IO TESTS

# OBJ Import tests
# disabled until updated & working
if(FALSE)
add_blender_test(
  import_obj_cube
  --python ${CMAKE_CURRENT_LIST_DIR}/bl_test.py --
  --run={'FINISHED'}&bpy.ops.import_scene.obj\(filepath='${TEST_SRC_DIR}/io_tests/obj/cube.obj'\)
  --md5=39cce4bacac2d1b18fc470380279bc15 --md5_method=SCENE
  --write-blend=${TEST_OUT_DIR}/io_tests/import_obj_cube.blend
)

add_blender_test(
  import_obj_nurbs_cyclic
  --python ${CMAKE_CURRENT_LIST_DIR}/bl_test.py --
  --run={'FINISHED'}&bpy.ops.import_scene.obj\(filepath='${TEST_SRC_DIR}/io_tests/obj/nurbs_cyclic.obj'\)
  --md5=ad3c307e5883224a0492378cd32691ab --md5_method=SCENE
  --write-blend=${TEST_OUT_DIR}/io_tests/import_obj_nurbs_cyclic.blend
)

add_blender_test(
  import_obj_makehuman
  --python ${CMAKE_CURRENT_LIST_DIR}/bl_test.py --
  --run={'FINISHED'}&bpy.ops.import_scene.obj\(filepath='${TEST_SRC_DIR}/io_tests/obj/makehuman.obj'\)
  --md5=c9f78b185e58358daa4ecaecfa75464e --md5_method=SCENE
  --write-blend=${TEST_OUT_DIR}/io_tests/import_obj_makehuman.blend
)
endif()

# OBJ Export tests
add_blender_test(
  export_obj_cube
  ${TEST_SRC_DIR}/io_tests/blend_geometry/all_quads.blend
  --python ${CMAKE_CURRENT_LIST_DIR}/bl_test.py --
  --run={'FINISHED'}&bpy.ops.export_scene.obj\(filepath='${TEST_OUT_DIR}/io_tests/export_obj_cube.obj',use_selection=False\)
  --md5_source=${TEST_OUT_DIR}/io_tests/export_obj_cube.obj
  --md5_source=${TEST_OUT_DIR}/io_tests/export_obj_cube.mtl
  --md5=95832f81160f07101dc566cb286a9f76 --md5_method=FILE
)

add_blender_test(
  export_obj_nurbs
  ${TEST_SRC_DIR}/io_tests/blend_geometry/nurbs.blend
  --python ${CMAKE_CURRENT_LIST_DIR}/bl_test.py --
  --run={'FINISHED'}&bpy.ops.export_scene.obj\(filepath='${TEST_OUT_DIR}/io_tests/export_obj_nurbs.obj',use_selection=False,use_nurbs=True\)
  --md5_source=${TEST_OUT_DIR}/io_tests/export_obj_nurbs.obj
  --md5_source=${TEST_OUT_DIR}/io_tests/export_obj_nurbs.mtl
  --md5=a733ae4fa4a591ea9b0912da3af042de --md5_method=FILE
)

# disabled until updated & working
if(FALSE)
add_blender_test(
  export_obj_all_objects
  ${TEST_SRC_DIR}/io_tests/blend_scene/all_objects.blend
  --python ${CMAKE_CURRENT_LIST_DIR}/bl_test.py --
  --run={'FINISHED'}&bpy.ops.export_scene.obj\(filepath='${TEST_OUT_DIR}/io_tests/export_obj_all_objects.obj',use_selection=False,use_nurbs=True\)
  --md5_source=${TEST_OUT_DIR}/io_tests/export_obj_all_objects.obj
  --md5_source=${TEST_OUT_DIR}/io_tests/export_obj_all_objects.mtl
  --md5=04b3ed97cede07a19548fc518ce9f8ca --md5_method=FILE
)
endif()



# PLY Import tests
add_blender_test(
  import_ply_cube
  --python ${CMAKE_CURRENT_LIST_DIR}/bl_test.py --
  --run={'FINISHED'}&bpy.ops.import_mesh.ply\(filepath='${TEST_SRC_DIR}/io_tests/ply/cube_ascii.ply'\)
  --md5=527134343c27fc0ea73115b85fbfd3ac --md5_method=SCENE
  --write-blend=${TEST_OUT_DIR}/io_tests/import_ply_cube.blend
)

add_blender_test(
  import_ply_bunny
  --python ${CMAKE_CURRENT_LIST_DIR}/bl_test.py --
  --run={'FINISHED'}&bpy.ops.import_mesh.ply\(filepath='${TEST_SRC_DIR}/io_tests/ply/bunny2.ply'\)
  --md5=6ea5b8533400a17accf928b8fd024eaa --md5_method=SCENE
  --write-blend=${TEST_OUT_DIR}/io_tests/import_ply_bunny.blend
)

add_blender_test(
  import_ply_small_holes
  --python ${CMAKE_CURRENT_LIST_DIR}/bl_test.py --
  --run={'FINISHED'}&bpy.ops.import_mesh.ply\(filepath='${TEST_SRC_DIR}/io_tests/ply/many_small_holes.ply'\)
  --md5=c3093e26ecae5b6d59fbbcf2a0d0b39f --md5_method=SCENE
  --write-blend=${TEST_OUT_DIR}/io_tests/import_ply_small_holes.blend
)

# PLY Export
# disabled until updated & working
if(FALSE)
add_blender_test(
  export_ply_cube_all_data
  ${TEST_SRC_DIR}/io_tests/blend_geometry/cube_all_data.blend
  --python ${CMAKE_CURRENT_LIST_DIR}/bl_test.py --
  --run={'FINISHED'}&bpy.ops.export_mesh.ply\(filepath='${TEST_OUT_DIR}/io_tests/export_ply_cube_all_data.ply'\)
  --md5_source=${TEST_OUT_DIR}/io_tests/export_ply_cube_all_data.ply
  --md5=6adc3748ceae8298496f99d0e7e76c15 --md5_method=FILE
)

add_blender_test(
  export_ply_suzanne_all_data
  ${TEST_SRC_DIR}/io_tests/blend_geometry/suzanne_all_data.blend
  --python ${CMAKE_CURRENT_LIST_DIR}/bl_test.py --
  --run={'FINISHED'}&bpy.ops.export_mesh.ply\(filepath='${TEST_OUT_DIR}/io_tests/export_ply_suzanne_all_data.ply'\)
  --md5_source=${TEST_OUT_DIR}/io_tests/export_ply_suzanne_all_data.ply
  --md5=68ba23f02efd6511bfd093f45f703221 --md5_method=FILE
)
endif()

add_blender_test(
  export_ply_vertices # lame, add a better one
  ${TEST_SRC_DIR}/io_tests/blend_geometry/vertices.blend
  --python ${CMAKE_CURRENT_LIST_DIR}/bl_test.py --
  --run={'FINISHED'}&bpy.ops.export_mesh.ply\(filepath='${TEST_OUT_DIR}/io_tests/export_ply_vertices.ply'\)
  --md5_source=${TEST_OUT_DIR}/io_tests/export_ply_vertices.ply
  --md5=37faba0aa2014451b27f951afa92f870 --md5_method=FILE
)


# STL Import tests
# disabled until updated & working
if(FALSE)
add_blender_test(
  import_stl_cube
  --python ${CMAKE_CURRENT_LIST_DIR}/bl_test.py --
  --run={'FINISHED'}&bpy.ops.import_mesh.stl\(filepath='${TEST_SRC_DIR}/io_tests/stl/cube.stl'\)
  --md5=8ceb5bb7e1cb5f4342fa1669988c66b4 --md5_method=SCENE
  --write-blend=${TEST_OUT_DIR}/io_tests/import_stl_cube.blend
)

add_blender_test(
  import_stl_conrod
  --python ${CMAKE_CURRENT_LIST_DIR}/bl_test.py --
  --run={'FINISHED'}&bpy.ops.import_mesh.stl\(filepath='${TEST_SRC_DIR}/io_tests/stl/conrod.stl'\)
  --md5=690a4b8eb9002dcd8631c5a575ea7348 --md5_method=SCENE
  --write-blend=${TEST_OUT_DIR}/io_tests/import_stl_conrod.blend
)

add_blender_test(
  import_stl_knot_max_simplified
  --python ${CMAKE_CURRENT_LIST_DIR}/bl_test.py --
  --run={'FINISHED'}&bpy.ops.import_mesh.stl\(filepath='${TEST_SRC_DIR}/io_tests/stl/knot_max_simplified.stl'\)
  --md5=baf82803f45a84ec4ddbad9cef57dd3e --md5_method=SCENE
  --write-blend=${TEST_OUT_DIR}/io_tests/import_stl_knot_max_simplified.blend
)
endif()

# STL Export
# disabled until updated & working
if(FALSE)
add_blender_test(
  export_stl_cube_all_data
  ${TEST_SRC_DIR}/io_tests/blend_geometry/cube_all_data.blend
  --python ${CMAKE_CURRENT_LIST_DIR}/bl_test.py --
  --run={'FINISHED'}&bpy.ops.export_mesh.stl\(filepath='${TEST_OUT_DIR}/io_tests/export_stl_cube_all_data.stl'\)
  --md5_source=${TEST_OUT_DIR}/io_tests/export_stl_cube_all_data.stl
  --md5=64cb97c0cabb015e1c3f76369835075a --md5_method=FILE
)

add_blender_test(
  export_stl_suzanne_all_data
  ${TEST_SRC_DIR}/io_tests/blend_geometry/suzanne_all_data.blend
  --python ${CMAKE_CURRENT_LIST_DIR}/bl_test.py --
  --run={'FINISHED'}&bpy.ops.export_mesh.stl\(filepath='${TEST_OUT_DIR}/io_tests/export_stl_suzanne_all_data.stl'\)
  --md5_source=${TEST_OUT_DIR}/io_tests/export_stl_suzanne_all_data.stl
  --md5=e9b23c97c139ad64961c635105bb9192 --md5_method=FILE
)

add_blender_test(
  export_stl_vertices # lame, add a better one
  ${TEST_SRC_DIR}/io_tests/blend_geometry/vertices.blend
  --python ${CMAKE_CURRENT_LIST_DIR}/bl_test.py --
  --run={'FINISHED'}&bpy.ops.export_mesh.stl\(filepath='${TEST_OUT_DIR}/io_tests/export_stl_vertices.stl'\)
  --md5_source=${TEST_OUT_DIR}/io_tests/export_stl_vertices.stl
  --md5=3fd3c877e573beeebc782532cc005820 --md5_method=FILE
)
endif()


# X3D Import
# disabled until updated & working
if(FALSE)
add_blender_test(
  import_x3d_cube
  --python ${CMAKE_CURRENT_LIST_DIR}/bl_test.py --
  --run={'FINISHED'}&bpy.ops.import_scene.x3d\(filepath='${TEST_SRC_DIR}/io_tests/x3d/color_cube.x3d'\)
  --md5=3fae9be004199c145941cd3f9f80ad7b --md5_method=SCENE
  --write-blend=${TEST_OUT_DIR}/io_tests/import_x3d_cube.blend
)

add_blender_test(
  import_x3d_teapot
  --python ${CMAKE_CURRENT_LIST_DIR}/bl_test.py --
  --run={'FINISHED'}&bpy.ops.import_scene.x3d\(filepath='${TEST_SRC_DIR}/io_tests/x3d/teapot.x3d'\)
  --md5=8ee196c71947dce4199d55698501691e --md5_method=SCENE
  --write-blend=${TEST_OUT_DIR}/io_tests/import_x3d_teapot.blend
)

add_blender_test(
  import_x3d_suzanne_material
  --python ${CMAKE_CURRENT_LIST_DIR}/bl_test.py --
  --run={'FINISHED'}&bpy.ops.import_scene.x3d\(filepath='${TEST_SRC_DIR}/io_tests/x3d/suzanne_material.x3d'\)
  --md5=3edea1353257d8b5a5f071942f417be6 --md5_method=SCENE
  --write-blend=${TEST_OUT_DIR}/io_tests/import_x3d_suzanne_material.blend
)

# X3D Export
add_blender_test(
  export_x3d_cube
  ${TEST_SRC_DIR}/io_tests/blend_geometry/all_quads.blend
  --python ${CMAKE_CURRENT_LIST_DIR}/bl_test.py --
  --run={'FINISHED'}&bpy.ops.export_scene.x3d\(filepath='${TEST_OUT_DIR}/io_tests/export_x3d_cube.x3d',use_selection=False\)
  --md5_source=${TEST_OUT_DIR}/io_tests/export_x3d_cube.x3d
  --md5=05312d278fe41da33560fdfb9bdb268f --md5_method=FILE
)

add_blender_test(
  export_x3d_nurbs
  ${TEST_SRC_DIR}/io_tests/blend_geometry/nurbs.blend
  --python ${CMAKE_CURRENT_LIST_DIR}/bl_test.py --
  --run={'FINISHED'}&bpy.ops.export_scene.x3d\(filepath='${TEST_OUT_DIR}/io_tests/export_x3d_nurbs.x3d',use_selection=False\)
  --md5_source=${TEST_OUT_DIR}/io_tests/export_x3d_nurbs.x3d
  --md5=4286d4a2aa507ef78b22ddcbdcc88481 --md5_method=FILE
)

add_blender_test(
  export_x3d_all_objects
  ${TEST_SRC_DIR}/io_tests/blend_scene/all_objects.blend
  --python ${CMAKE_CURRENT_LIST_DIR}/bl_test.py --
  --run={'FINISHED'}&bpy.ops.export_scene.x3d\(filepath='${TEST_OUT_DIR}/io_tests/export_x3d_all_objects.x3d',use_selection=False\)
  --md5_source=${TEST_OUT_DIR}/io_tests/export_x3d_all_objects.x3d
  --md5=f5f9fa4c5619a0eeab66685aafd2f7f0 --md5_method=FILE
)
endif()



# 3DS Import
# disabled until updated & working
if(FALSE)
add_blender_test(
  import_3ds_cube
  --python ${CMAKE_CURRENT_LIST_DIR}/bl_test.py --
  --run={'FINISHED'}&bpy.ops.import_scene.autodesk_3ds\(filepath='${TEST_SRC_DIR}/io_tests/3ds/cube.3ds'\)
  --md5=cb5a45c35a343c3f5beca2a918472951 --md5_method=SCENE
  --write-blend=${TEST_OUT_DIR}/io_tests/import_3ds_cube.blend
)

add_blender_test(
  import_3ds_hierarchy_lara
  --python ${CMAKE_CURRENT_LIST_DIR}/bl_test.py --
  --run={'FINISHED'}&bpy.ops.import_scene.autodesk_3ds\(filepath='${TEST_SRC_DIR}/io_tests/3ds/hierarchy_lara.3ds'\)
  --md5=766c873d9fdb5f190e43796cfbae63b6 --md5_method=SCENE
  --write-blend=${TEST_OUT_DIR}/io_tests/import_3ds_hierarchy_lara.blend
)

add_blender_test(
  import_3ds_hierarchy_greek_trireme
  --python ${CMAKE_CURRENT_LIST_DIR}/bl_test.py --
  --run={'FINISHED'}&bpy.ops.import_scene.autodesk_3ds\(filepath='${TEST_SRC_DIR}/io_tests/3ds/hierarchy_greek_trireme.3ds'\)
  --md5=b62ee30101e8999cb91ef4f8a8760056 --md5_method=SCENE
  --write-blend=${TEST_OUT_DIR}/io_tests/import_3ds_hierarchy_greek_trireme.blend
)
endif()

# 3DS Export
# disabled until updated & working
if(FALSE)
add_blender_test(
  export_3ds_cube
  ${TEST_SRC_DIR}/io_tests/blend_geometry/all_quads.blend
  --python ${CMAKE_CURRENT_LIST_DIR}/bl_test.py --
  --run={'FINISHED'}&bpy.ops.export_scene.autodesk_3ds\(filepath='${TEST_OUT_DIR}/io_tests/export_3ds_cube.3ds',use_selection=False\)
  --md5_source=${TEST_OUT_DIR}/io_tests/export_3ds_cube.3ds
  --md5=a31f5071b6c6dc7445b9099cdc7f63b3 --md5_method=FILE
)

add_blender_test(
  export_3ds_nurbs
  ${TEST_SRC_DIR}/io_tests/blend_geometry/nurbs.blend
  --python ${CMAKE_CURRENT_LIST_DIR}/bl_test.py --
  --run={'FINISHED'}&bpy.ops.export_scene.autodesk_3ds\(filepath='${TEST_OUT_DIR}/io_tests/export_3ds_nurbs.3ds',use_selection=False\)
  --md5_source=${TEST_OUT_DIR}/io_tests/export_3ds_nurbs.3ds
  --md5=5bdd21be3c80d814fbc83cb25edb08c2 --md5_method=FILE
)

add_blender_test(
  export_3ds_all_objects
  ${TEST_SRC_DIR}/io_tests/blend_scene/all_objects.blend
  --python ${CMAKE_CURRENT_LIST_DIR}/bl_test.py --
  --run={'FINISHED'}&bpy.ops.export_scene.autodesk_3ds\(filepath='${TEST_OUT_DIR}/io_tests/export_3ds_all_objects.3ds',use_selection=False\)
  --md5_source=${TEST_OUT_DIR}/io_tests/export_3ds_all_objects.3ds
  --md5=68447761ab0ca38e1e22e7c177ed48a8 --md5_method=FILE
)
endif()



# FBX Export
# 'use_metadata=False' for reliable md5's
# disabled until updated & working
if(FALSE)
add_blender_test(
  export_fbx_cube
  ${TEST_SRC_DIR}/io_tests/blend_geometry/all_quads.blend
  --python ${CMAKE_CURRENT_LIST_DIR}/bl_test.py --
  --run={'FINISHED'}&bpy.ops.export_scene.fbx\(filepath='${TEST_OUT_DIR}/io_tests/export_fbx_cube.fbx',use_selection=False,use_metadata=False\)
  --md5_source=${TEST_OUT_DIR}/io_tests/export_fbx_cube.fbx
  --md5=59a35577462f95f9a0b4e6035226ce9b --md5_method=FILE
)

add_blender_test(
  export_fbx_nurbs
  ${TEST_SRC_DIR}/io_tests/blend_geometry/nurbs.blend
  --python ${CMAKE_CURRENT_LIST_DIR}/bl_test.py --
  --run={'FINISHED'}&bpy.ops.export_scene.fbx\(filepath='${TEST_OUT_DIR}/io_tests/export_fbx_nurbs.fbx',use_selection=False,use_metadata=False\)
  --md5_source=${TEST_OUT_DIR}/io_tests/export_fbx_nurbs.fbx
  --md5=d31875f18f613fa0c3b16e978f87f6f8 --md5_method=FILE
)

add_blender_test(
  export_fbx_all_objects
  ${TEST_SRC_DIR}/io_tests/blend_scene/all_objects.blend
  --python ${CMAKE_CURRENT_LIST_DIR}/bl_test.py --
  --run={'FINISHED'}&bpy.ops.export_scene.fbx\(filepath='${TEST_OUT_DIR}/io_tests/export_fbx_all_objects.fbx',use_selection=False,use_metadata=False\)
  --md5_source=${TEST_OUT_DIR}/io_tests/export_fbx_all_objects.fbx
  --md5=b35eb2a9d0e73762ecae2278c25a38ac --md5_method=FILE
)
endif()

if(WITH_CYCLES OR WITH_OPENGL_RENDER_TESTS)
  if(NOT OPENIMAGEIO_IDIFF)
    MESSAGE(STATUS "Disabling render tests because OIIO idiff does not exist")
  elseif(NOT EXISTS "${TEST_SRC_DIR}/render/shader")
    MESSAGE(STATUS "Disabling render tests because tests folder does not exist at ${TEST_SRC_DIR}")
  else()
    set(render_tests
      bsdf
      denoise
      denoise_animation
      displacement
      hair
      image_colorspace
      image_data_types
      image_mapping
      image_texture_limit
      integrator
      light
      mesh
      motion_blur
      render_layer
      reports
      shader
      shadow_catcher
      sss
      volume
    )

    if(WITH_OPENGL_RENDER_TESTS)
      list(APPEND render_tests grease_pencil)
    endif()

    if(WITH_CYCLES)
      foreach(render_test bake;${render_tests})
        add_python_test(
          cycles_${render_test}
          ${CMAKE_CURRENT_LIST_DIR}/cycles_render_tests.py
<<<<<<< HEAD
          -blender "$<TARGET_FILE:bforartists>"
          -testdir "${TEST_SRC_DIR}/render/${subject}"
=======
          -blender "${TEST_BLENDER_EXE}"
          -testdir "${TEST_SRC_DIR}/render/${render_test}"
>>>>>>> bf02766f
          -idiff "${OPENIMAGEIO_IDIFF}"
          -outdir "${TEST_OUT_DIR}/cycles"
        )
      endforeach()
    endif()

    if(WITH_OPENGL_RENDER_TESTS)
      foreach(render_test ${render_tests})
        add_python_test(
          eevee_${render_test}_test
          ${CMAKE_CURRENT_LIST_DIR}/eevee_render_tests.py
          -blender "${TEST_BLENDER_EXE}"
          -testdir "${TEST_SRC_DIR}/render/${render_test}"
          -idiff "${OPENIMAGEIO_IDIFF}"
          -outdir "${TEST_OUT_DIR}/eevee"
        )
      endforeach()

      foreach(render_test ${render_tests})
        add_python_test(
          workbench_${render_test}_test
          ${CMAKE_CURRENT_LIST_DIR}/workbench_render_tests.py
          -blender "${TEST_BLENDER_EXE}"
          -testdir "${TEST_SRC_DIR}/render/${render_test}"
          -idiff "${OPENIMAGEIO_IDIFF}"
          -outdir "${TEST_OUT_DIR}/workbench"
        )
      endforeach()
    endif()
  endif()
endif()

if(WITH_OPENGL_DRAW_TESTS)
  if(NOT OPENIMAGEIO_IDIFF)
    MESSAGE(STATUS "Disabling OpenGL draw tests because OIIO idiff does not exist")
  elseif(NOT EXISTS "${TEST_SRC_DIR}/opengl")
    MESSAGE(STATUS "Disabling OpenGL draw tests because tests folder does not exist at ${TEST_SRC_DIR}")
  else()
    # Use all subdirectories of opengl folder.
    file(GLOB children RELATIVE ${TEST_SRC_DIR}/opengl ${TEST_SRC_DIR}/opengl/*)
    foreach(child ${children})
      # Resolve symlinks, useful to test production files with linked libraries.
      get_filename_component(child_path ${TEST_SRC_DIR}/opengl/${child} REALPATH)
      if(IS_DIRECTORY ${child_path})
        file(GLOB_RECURSE blends "${child_path}/*.blend")
        if(blends)
          add_python_test(
            opengl_draw_${child}
            ${CMAKE_CURRENT_LIST_DIR}/opengl_draw_tests.py
<<<<<<< HEAD
            -blender "$<TARGET_FILE:bforartists>"
=======
            -blender "${TEST_BLENDER_EXE}"
>>>>>>> bf02766f
            -testdir "${child_path}"
            -idiff "${OPENIMAGEIO_IDIFF}"
            -outdir "${TEST_OUT_DIR}/opengl_draw"
          )
        endif()
      endif()
    endforeach()
  endif()
endif()


if(WITH_ALEMBIC)
  find_package_wrapper(Alembic)
  if(NOT ALEMBIC_FOUND)
    message(FATAL_ERROR "Alembic is enabled but cannot be found")
  endif()
  get_filename_component(real_include_dir ${ALEMBIC_INCLUDE_DIR} REALPATH)
  get_filename_component(ALEMBIC_ROOT_DIR ${real_include_dir} DIRECTORY)

  add_python_test(
    alembic_tests
    ${CMAKE_CURRENT_LIST_DIR}/alembic_tests.py
<<<<<<< HEAD
    --blender "$<TARGET_FILE:bforartists>"
=======
    --blender "${TEST_BLENDER_EXE}"
>>>>>>> bf02766f
    --testdir "${TEST_SRC_DIR}/alembic"
    --alembic-root "${ALEMBIC_ROOT_DIR}"
  )

  add_blender_test(
    script_alembic_import
    --python ${CMAKE_CURRENT_LIST_DIR}/bl_alembic_import_test.py
    --
    --testdir "${TEST_SRC_DIR}/alembic"
  )
endif()

if(WITH_CODEC_FFMPEG)
  add_python_test(
    ffmpeg
    ${CMAKE_CURRENT_LIST_DIR}/ffmpeg_tests.py
<<<<<<< HEAD
    --blender "$<TARGET_FILE:bforartists>"
=======
    --blender "${TEST_BLENDER_EXE}"
>>>>>>> bf02766f
    --testdir "${TEST_SRC_DIR}/ffmpeg"
  )
endif()

add_subdirectory(collada)

# TODO: disabled for now after collection unification
# add_subdirectory(view_layer)<|MERGE_RESOLUTION|>--- conflicted
+++ resolved
@@ -36,11 +36,7 @@
 function(add_blender_test testname)
   add_test(
     NAME ${testname}
-<<<<<<< HEAD
     COMMAND "$<TARGET_FILE:bforartists>" ${TEST_BLENDER_EXE_PARAMS} ${ARGN}
-=======
-    COMMAND "${TEST_BLENDER_EXE}" ${TEST_BLENDER_EXE_PARAMS} ${ARGN}
->>>>>>> bf02766f
   )
 
   # Don't fail tests on leaks since these often happen in external libraries
@@ -53,13 +49,9 @@
   if(MSVC)
     add_test(
       NAME ${testname}
-<<<<<<< HEAD
       COMMAND
         "$<TARGET_FILE_DIR:bforartists>/${BLENDER_VERSION_MAJOR}.${BLENDER_VERSION_MINOR}/python/bin/python$<$<CONFIG:Debug>:_d>"
         ${testscript} ${ARGN}
-=======
-      COMMAND ${TEST_PYTHON_EXE} ${testscript} ${ARGN}
->>>>>>> bf02766f
     )
   else()
     add_test(
@@ -523,13 +515,8 @@
         add_python_test(
           cycles_${render_test}
           ${CMAKE_CURRENT_LIST_DIR}/cycles_render_tests.py
-<<<<<<< HEAD
           -blender "$<TARGET_FILE:bforartists>"
           -testdir "${TEST_SRC_DIR}/render/${subject}"
-=======
-          -blender "${TEST_BLENDER_EXE}"
-          -testdir "${TEST_SRC_DIR}/render/${render_test}"
->>>>>>> bf02766f
           -idiff "${OPENIMAGEIO_IDIFF}"
           -outdir "${TEST_OUT_DIR}/cycles"
         )
@@ -541,7 +528,7 @@
         add_python_test(
           eevee_${render_test}_test
           ${CMAKE_CURRENT_LIST_DIR}/eevee_render_tests.py
-          -blender "${TEST_BLENDER_EXE}"
+          -blender "$<TARGET_FILE:blender>"
           -testdir "${TEST_SRC_DIR}/render/${render_test}"
           -idiff "${OPENIMAGEIO_IDIFF}"
           -outdir "${TEST_OUT_DIR}/eevee"
@@ -552,7 +539,7 @@
         add_python_test(
           workbench_${render_test}_test
           ${CMAKE_CURRENT_LIST_DIR}/workbench_render_tests.py
-          -blender "${TEST_BLENDER_EXE}"
+          -blender "$<TARGET_FILE:blender>"
           -testdir "${TEST_SRC_DIR}/render/${render_test}"
           -idiff "${OPENIMAGEIO_IDIFF}"
           -outdir "${TEST_OUT_DIR}/workbench"
@@ -579,11 +566,7 @@
           add_python_test(
             opengl_draw_${child}
             ${CMAKE_CURRENT_LIST_DIR}/opengl_draw_tests.py
-<<<<<<< HEAD
             -blender "$<TARGET_FILE:bforartists>"
-=======
-            -blender "${TEST_BLENDER_EXE}"
->>>>>>> bf02766f
             -testdir "${child_path}"
             -idiff "${OPENIMAGEIO_IDIFF}"
             -outdir "${TEST_OUT_DIR}/opengl_draw"
@@ -606,11 +589,7 @@
   add_python_test(
     alembic_tests
     ${CMAKE_CURRENT_LIST_DIR}/alembic_tests.py
-<<<<<<< HEAD
     --blender "$<TARGET_FILE:bforartists>"
-=======
-    --blender "${TEST_BLENDER_EXE}"
->>>>>>> bf02766f
     --testdir "${TEST_SRC_DIR}/alembic"
     --alembic-root "${ALEMBIC_ROOT_DIR}"
   )
@@ -627,11 +606,7 @@
   add_python_test(
     ffmpeg
     ${CMAKE_CURRENT_LIST_DIR}/ffmpeg_tests.py
-<<<<<<< HEAD
     --blender "$<TARGET_FILE:bforartists>"
-=======
-    --blender "${TEST_BLENDER_EXE}"
->>>>>>> bf02766f
     --testdir "${TEST_SRC_DIR}/ffmpeg"
   )
 endif()
