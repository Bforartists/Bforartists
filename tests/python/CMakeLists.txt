--- conflicted
+++ resolved
@@ -528,13 +528,8 @@
         add_python_test(
           cycles_${render_test}
           ${CMAKE_CURRENT_LIST_DIR}/cycles_render_tests.py
-<<<<<<< HEAD
           -blender "$<TARGET_FILE:bforartists>"
           -testdir "${TEST_SRC_DIR}/render/${subject}"
-=======
-          -blender "$<TARGET_FILE:blender>"
-          -testdir "${TEST_SRC_DIR}/render/${render_test}"
->>>>>>> ae43b1d5
           -idiff "${OPENIMAGEIO_IDIFF}"
           -outdir "${TEST_OUT_DIR}/cycles"
         )
