--- conflicted
+++ resolved
@@ -530,13 +530,8 @@
       add_python_test(
         cycles_${subject}
         ${CMAKE_CURRENT_LIST_DIR}/cycles_render_tests.py
-<<<<<<< HEAD
         -blender "$<TARGET_FILE:bforartists>"
-        -testdir "${TEST_SRC_DIR}/render/ctests/${subject}"
-=======
-        -blender "$<TARGET_FILE:blender>"
         -testdir "${TEST_SRC_DIR}/render/${subject}"
->>>>>>> ebc44aae
         -idiff "${OPENIMAGEIO_IDIFF}"
         -outdir "${TEST_OUT_DIR}/cycles"
       )
