#!/usr/bin/env python3
# SPDX-FileCopyrightText: 2015-2023 Blender Authors
#
# SPDX-License-Identifier: Apache-2.0

import argparse
import platform
import os
import shlex
import sys
from pathlib import Path
from modules import render_report

# List of .blend files that are known to be failing and are not ready to be
# tested, or that only make sense on some devices. Accepts regular expressions.
BLOCKLIST_ALL = [
    # Blocked due to overlapping object differences between platforms.
    "hair_geom_reflection.blend",
    "hair_geom_transmission.blend",
    "hair_instancer_uv.blend",
    "principled_hair_directcoloring.blend",
    "visibility_particles.blend",
    # Temporarily blocked for 4.4 lib upgrade, due to PNG alpha minor difference.
    "image_log_osl.blend",
]

# Blocklist for device + build configuration that does not support OSL at all.
BLOCKLIST_OSL_NONE = [
    '.*_osl.blend',
    'osl_.*.blend',
]

# Blocklist for OSL with limited OSL tests for fast test execution.
BLOCKLIST_OSL_LIMITED = []

# Blocklist for tests that fail when running all tests with OSL backend.
# Most of these tests are blocked due to expected differences between SVM and OSL.
# Due to the expected differences there are usually a SVM and OSL version of the test.
# So blocking these tests doesn't lose any test permutations.
BLOCKLIST_OSL_ALL = BLOCKLIST_OSL_LIMITED + [
    # AOVs are not supported. See 73266
    'aov_position.blend',
    'render_passes_aov.*.blend',
    # Image sampling is different from SVM. There are OSL variants of these tests
    'image_byte.*.blend',
    'image_float.*.blend',
    'image_half.*.blend',
    'image_mapping_.*_closest.blend',
    'image_mapping_.*_cubic.blend',
    'image_mapping_.*_linear.blend',
    'image_alpha_blend.blend',
    'image_alpha_channel_packed.blend',
    'image_alpha_ignore.blend',
    'image_log.blend',
    'image_non_color.blend',
    'image_mapping_udim.blend',
    # Tests that need investigating into why they're failing:
    # Noise differences due to Principled BSDF mixing/layering used in some of these scenes
    'render_passes_.*.blend',
]

BLOCKLIST_OPTIX = [
    # Ray intersection precision issues
    'big_triangles_50164.blend',
    'big_plane_43865.blend',
]

# Blocklist for OSL tests that fail with the OptiX OSL backend.
BLOCKLIST_OPTIX_OSL_LIMITED = [
    'image_.*_osl.blend',
    # OptiX OSL doesn't support the trace function
    'osl_trace_shader.blend',
]

# Blocklist for SVM tests that fail when forced to run with OptiX OSL
BLOCKLIST_OPTIX_OSL_ALL = BLOCKLIST_OPTIX_OSL_LIMITED + [
    # OptiX OSL does support AO or Bevel
    'ambient_occlusion.*.blend',
    'bake_bevel.blend',
    'bevel.blend',
    'principled_bsdf_bevel_emission_137420.blend',
<<<<<<< HEAD
    # The 3D texture doesn't have the right mappings
    'point_density_.*_object.blend',
=======
>>>>>>> 9a41dc73
    # Dicing tests use wireframe node which doesn't appear to be supported with OptiX OSL
    'dicing_camera.blend',
    'offscreen_dicing.blend',
    'panorama_dicing.blend',
    # The mapping of the UDIM texture is incorrect. Need to investigate why.
    'image_mapping_udim_packed.blend',
    # Error during rendering. Need to investigate why.
    'points_volume.blend',
]


BLOCKLIST_METAL = []

if platform.system() == "Darwin":
    version, _, _ = platform.mac_ver()
    major_version = version.split(".")[0]
    if int(major_version) < 13:
        BLOCKLIST_METAL += [
            # MNEE only works on Metal with macOS >= 13
            "underwater_caustics.blend",
        ]

BLOCKLIST_GPU = [
    # Uninvestigated differences with GPU.
    'image_log.blend',
    'glass_mix_40964.blend',
    'filter_glossy_refraction_45609.blend',
    'smoke_color.blend',
    'bevel_mblur.blend',
    # Inconsistency between Embree and Hair primitive on GPU.
    'denoise_hair.blend',
    'hair_basemesh_intercept.blend',
    'hair_instancer_uv.blend',
    'hair_info.blend',
    'hair_particle_random.blend',
    "hair_transmission.blend",
    'principled_hair_.*.blend',
    'transparent_shadow_hair.*.blend',
    "microfacet_hair_orientation.blend",
    # Inconsistent handling of overlapping objects.
    "sobol_uniform_41143.blend",
    "visibility_particles.blend",
    # No path guiding on GPU.
    "guiding*.blend",
]


class CyclesReport(render_report.Report):
    def __init__(self, title, output_dir, oiiotool, device=None, blocklist=[], osl=False):
        # Split device name in format "<device_type>[-<RT>]" into individual
        # tokens, setting the RT suffix to an empty string if its not specified.
        self.device, suffix = (device.split("-") + [""])[:2]
        self.use_hwrt = (suffix == "RT")
        self.osl = osl

        variation = self.device
        if suffix:
            variation += ' ' + suffix
        if self.osl:
            variation += ' OSL'

        super().__init__(title, output_dir, oiiotool, variation, blocklist)

    def _get_render_arguments(self, arguments_cb, filepath, base_output_filepath):
        return arguments_cb(filepath, base_output_filepath, self.use_hwrt, self.osl)

    def _get_arguments_suffix(self):
        return ['--', '--cycles-device', self.device] if self.device else []


def get_arguments(filepath, output_filepath, use_hwrt=False, osl=False):
    dirname = os.path.dirname(filepath)
    basedir = os.path.dirname(dirname)
    subject = os.path.basename(dirname)

    args = [
        "--background",
        "--factory-startup",
        "--enable-autoexec",
        "--debug-memory",
        "--debug-exit-on-error",
        filepath,
        "-E", "CYCLES",
        "-o", output_filepath,
        "-F", "PNG"]

    # OSL and GPU examples
    # custom_args += ["--python-expr", "import bpy; bpy.context.scene.cycles.shading_system = True"]
    # custom_args += ["--python-expr", "import bpy; bpy.context.scene.cycles.device = 'GPU'"]
    custom_args = os.getenv('CYCLESTEST_ARGS')
    if custom_args:
        args.extend(shlex.split(custom_args))

    spp_multiplier = os.getenv('CYCLESTEST_SPP_MULTIPLIER')
    if spp_multiplier:
        args.extend(["--python-expr", f"import bpy; bpy.context.scene.cycles.samples *= {spp_multiplier}"])

    cycles_pref = "bpy.context.preferences.addons['cycles'].preferences"
    use_hwrt_bool_value = "True" if use_hwrt else "False"
    use_hwrt_on_off_value = "'ON'" if use_hwrt else "'OFF'"
    args.extend([
        "--python-expr",
        (f"import bpy;"
         f"{cycles_pref}.use_hiprt = {use_hwrt_bool_value};"
         f"{cycles_pref}.use_oneapirt = {use_hwrt_bool_value};"
         f"{cycles_pref}.metalrt = {use_hwrt_on_off_value}")
    ])

    if osl:
        args.extend(["--python-expr", "import bpy; bpy.context.scene.cycles.shading_system = True"])

    if subject == 'bake':
        args.extend(['--python', os.path.join(basedir, "util", "render_bake.py")])
    elif subject == 'denoise_animation':
        args.extend(['--python', os.path.join(basedir, "util", "render_denoise.py")])
    else:
        args.extend(["-f", "1"])

    return args


def create_argparse():
    parser = argparse.ArgumentParser(
        description="Run test script for each blend file in TESTDIR, comparing the render result with known output."
    )
    parser.add_argument("--blender", required=True)
    parser.add_argument("--testdir", required=True)
    parser.add_argument("--outdir", required=True)
    parser.add_argument("--oiiotool", required=True)
    parser.add_argument("--device", required=True)
    parser.add_argument("--osl", default='none', type=str, choices=["none", "limited", "all"])
    parser.add_argument('--batch', default=False, action='store_true')
    return parser


def main():
    parser = create_argparse()
    args = parser.parse_args()

    device = args.device

    blocklist = BLOCKLIST_ALL

    if args.osl == 'none':
        blocklist += BLOCKLIST_OSL_NONE
    elif args.osl == "limited":
        blocklist += BLOCKLIST_OSL_LIMITED
    else:
        blocklist += BLOCKLIST_OSL_ALL

    if device != 'CPU':
        blocklist += BLOCKLIST_GPU

    if device == 'OPTIX':
        blocklist += BLOCKLIST_OPTIX
        if args.osl == 'limited':
            blocklist += BLOCKLIST_OPTIX_OSL_LIMITED
        elif args.osl == 'all':
            blocklist += BLOCKLIST_OPTIX_OSL_ALL
    if device == 'METAL':
        blocklist += BLOCKLIST_METAL

    report = CyclesReport('Cycles', args.outdir, args.oiiotool, device, blocklist, args.osl == 'all')
    report.set_pixelated(True)
    report.set_reference_dir("cycles_renders")
    if device == 'CPU':
        report.set_compare_engine('eevee')
    else:
        report.set_compare_engine('cycles', 'CPU')

    # Increase threshold for motion blur, see #78777.
    #
    # underwater_caustics.blend gives quite different results on Linux and Intel macOS compared to
    # Windows and Arm macOS.
    #
    # OSL tests:
    # Blackbody is slightly different between SVM and OSL.
    # Microfacet hair renders slightly differently, and fails on Windows and Linux with OSL
    #
    # both_displacement.blend has slight differences between Linux and other platforms.

    test_dir_name = Path(args.testdir).name
    if (test_dir_name in {'motion_blur', 'integrator', "displacement"}) or \
       ((args.osl == 'all') and (test_dir_name in {'shader', 'hair'})):
        report.set_fail_threshold(0.032)

    # Layer mixing is different between SVM and OSL, so a few tests have
    # noticably different noise causing OSL Principled BSDF tests to fail.
    if ((args.osl == 'all') and (test_dir_name == 'principled_bsdf')):
        report.set_fail_threshold(0.06)

    ok = report.run(args.testdir, args.blender, get_arguments, batch=args.batch)

    sys.exit(not ok)


if __name__ == "__main__":
    main()<|MERGE_RESOLUTION|>--- conflicted
+++ resolved
@@ -79,11 +79,6 @@
     'bake_bevel.blend',
     'bevel.blend',
     'principled_bsdf_bevel_emission_137420.blend',
-<<<<<<< HEAD
-    # The 3D texture doesn't have the right mappings
-    'point_density_.*_object.blend',
-=======
->>>>>>> 9a41dc73
     # Dicing tests use wireframe node which doesn't appear to be supported with OptiX OSL
     'dicing_camera.blend',
     'offscreen_dicing.blend',
